--- conflicted
+++ resolved
@@ -3,11 +3,7 @@
     Couldn't match type ‘Int’ with ‘Bool’
     Inaccessible code in
       a pattern with constructor
-<<<<<<< HEAD
-        MkT3 :: forall a. a ~ Bool => T a,
-=======
         MkT3 :: forall a. (a ~ Bool) => T a,
->>>>>>> d7867810
       in a case alternative
     In the pattern: MkT3
     In a case alternative: MkT3 -> ()
@@ -23,11 +19,7 @@
     In an equation for ‘test1’: test1 = goo1 False undefined
 
 FrozenErrorTests.hs:29:15:
-<<<<<<< HEAD
     Couldn't match type ‘[Int]’ with ‘Int’
-=======
-    Couldn't match type ‘Int’ with ‘[Int]’
->>>>>>> d7867810
     Expected type: [[Int]]
       Actual type: F [Int] Bool
     In the first argument of ‘goo2’, namely ‘(goo1 False undefined)’
@@ -35,11 +27,7 @@
     In an equation for ‘test2’: test2 = goo2 (goo1 False undefined)
 
 FrozenErrorTests.hs:30:9:
-<<<<<<< HEAD
-    Couldn't match type ‘Int’ with ‘[Int]’
-=======
     Couldn't match type ‘[Int]’ with ‘Int’
->>>>>>> d7867810
     Expected type: [[Int]]
       Actual type: F [Int] Bool
     In the expression: goo1 False (goo2 undefined)
