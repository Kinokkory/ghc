# Args to vtc are: extra compile flags

def f( name, opts ):
  opts.extra_hc_opts = '-fno-warn-incomplete-patterns'

setTestOpts(f)

test('tc001', normal, compile, [''])
test('tc002', normal, compile, [''])
test('tc003', normal, compile, [''])
test('tc004', normal, compile, [''])
test('tc005', normal, compile, [''])
test('tc006', normal, compile, [''])
test('tc007', normal, compile, [''])
test('tc008', normal, compile, [''])
test('tc009', normal, compile, [''])
test('tc010', normal, compile, [''])
test('tc011', normal, compile, [''])
test('tc012', normal, compile, [''])
test('tc013', normal, compile, [''])
test('tc014', normal, compile, [''])
test('tc015', normal, compile, [''])
test('tc016', normal, compile, [''])
test('tc017', normal, compile, [''])
test('tc018', normal, compile, [''])
test('tc019', normal, compile, [''])
test('tc020', normal, compile, [''])
test('tc021', normal, compile, [''])
test('tc022', normal, compile, [''])
test('tc023', normal, compile, [''])
test('tc024', normal, compile, [''])
test('tc025', normal, compile, [''])
test('tc026', normal, compile, [''])
test('tc027', normal, compile, [''])
test('tc028', normal, compile, [''])
test('tc029', normal, compile, [''])
test('tc030', normal, compile, [''])
test('tc031', normal, compile, [''])
test('tc032', normal, compile, [''])
test('tc033', normal, compile, [''])
test('tc034', normal, compile, [''])
test('tc035', normal, compile, [''])
test('tc036', normal, compile, [''])
test('tc037', normal, compile, [''])
test('tc038', normal, compile, [''])
test('tc039', normal, compile, [''])
test('tc040', normal, compile, [''])
test('tc041', normal, compile, [''])
test('tc042', normal, compile, [''])
test('tc043', normal, compile, [''])
test('tc044', normal, compile, [''])
test('tc045', normal, compile, [''])
test('tc046', normal, compile, [''])
test('tc047', normal, compile, [''])
test('tc048', normal, compile, [''])
test('tc049', normal, compile, [''])
test('tc050', normal, compile, [''])
test('tc051', normal, compile, [''])
test('tc052', normal, compile, [''])
test('tc053', normal, compile, [''])
test('tc054', normal, compile, [''])
test('tc055', normal, compile, [''])
test('tc056', normal, compile, [''])
test('tc057', normal, compile, [''])
test('tc058', normal, compile, [''])
test('tc059', normal, compile, [''])
test('tc060', normal, compile, [''])
test('tc061', normal, compile, [''])
test('tc062', normal, compile, [''])
test('tc063', normal, compile, [''])
test('tc064', normal, compile, [''])
test('tc065', normal, compile, [''])
test('tc066', normal, compile, [''])
test('tc067', normal, compile, [''])
test('tc068', normal, compile, [''])
test('tc069', normal, compile, [''])
test('tc070', normal, compile, [''])
test('tc073', normal, compile, [''])
test('tc074', normal, compile, [''])
test('tc076', normal, compile, [''])
test('tc077', normal, compile, [''])
test('tc078', normal, compile, [''])
test('tc079', normal, compile, [''])
test('tc080', normal, compile, [''])
test('tc081', normal, compile, [''])
test('tc082', normal, compile, [''])
test('tc084', when(compiler_type('hugs'), expect_fail), compile, [''])
test('tc085', only_compiler_types(['ghc']), compile, [''])
test('tc086', normal, compile, [''])
test('tc087', normal, compile, [''])
test('tc088', normal, compile, [''])
test('tc089', normal, compile, [''])
test('tc090', normal, compile, [''])
test('tc091', normal, compile, [''])
test('tc092', normal, compile, [''])
test('tc093', normal, compile, [''])
test('tc094', normal, compile, [''])
test('tc095', normal, compile, [''])
test('tc096', when(compiler_type('hugs'), expect_fail), compile, [''])
test('tc097', normal, compile, [''])
test('tc098', normal, compile, [''])
test('tc099', normal, compile, [''])
test('tc100', normal, compile, [''])
test('tc101', normal, compile, [''])
test('tc102', normal, compile, [''])
# tc103 free
test('tc104', normal, compile, [''])
test('tc105', normal, compile, [''])
test('tc106', normal, compile, [''])
test('tc107', normal, compile, [''])
test('tc108', normal, compile, [''])
test('tc109', normal, compile, [''])
test('tc111', normal, compile, [''])
test('tc112', normal, compile, [''])
test('tc113', normal, compile, [''])
test('tc114', normal, compile, [''])
test('tc115', normal, compile, [''])
test('tc116', normal, compile, [''])
test('tc117', normal, compile, [''])
test('tc118', normal, compile, [''])
test('tc119', normal, compile, [''])
test('tc120', normal, compile, [''])
test('tc121', normal, compile, [''])
test('tc122', normal, compile, [''])
test('tc123', normal, compile, [''])
test('tc124', normal, compile, [''])
test('tc125', normal, compile, [''])
test('tc126', normal, compile, [''])
test('tc127', normal, compile, [''])
test('tc128', normal, compile, [''])
test('tc129', normal, compile, [''])
test('tc130', normal, compile, [''])
test('tc131', normal, compile, [''])
test('tc132', normal, compile, [''])
test('tc133', normal, compile, [''])

# tc134 tested result type signatures, which aren't supported any more
# test('tc134', only_compiler_types(['ghc']), compile_fail, [''])

test('tc135', only_compiler_types(['ghc']), compile, [''])
test('tc136', normal, compile, [''])
test('tc137', normal, compile, [''])
test('tc140', normal, compile, [''])
test('tc141', normal, compile_fail, [''])
test('tc142', normal, compile, [''])
test('tc143', normal, compile, [''])
test('tc144', omit_compiler_types(['hugs']), compile, [''])	# Hugs loops
test('tc145', normal, compile, [''])
test('tc146', normal, compile, [''])
test('tc147', normal, compile, [''])
test('tc148', only_compiler_types(['ghc']), compile, [''])
test('tc149', only_compiler_types(['ghc']), compile, [''])
test('tc150', normal, compile, [''])
test('tc151', normal, compile, [''])
test('tc152', only_compiler_types(['ghc']), compile, [''])
test('tc153', normal, compile, [''])
test('tc154', normal, compile, [''])
test('tc155', normal, compile, [''])
test('tc156', only_compiler_types(['ghc']), compile, [''])
test('tc157', normal, compile, [''])
test('tc158', only_compiler_types(['ghc']), compile, [''])
test('tc159', normal, compile_and_run, [''])
test('tc160', only_compiler_types(['ghc']), compile, [''])
test('tc161', normal, compile, [''])
test('tc162', only_compiler_types(['ghc']), compile, [''])
test('tc163', only_compiler_types(['ghc']), compile, [''])
test('tc164', normal, compile, [''])
test('tc165', normal, compile, [''])
test('tc166', only_compiler_types(['ghc']), compile, [''])
test('tc167', only_compiler_types(['ghc']), compile_fail, [''])
test('tc168', only_compiler_types(['ghc']), compile_fail, [''])
test('tc169', normal, compile, [''])

test('tc170',
     extra_clean(['Tc170_Aux.hi', 'Tc170_Aux.o']),
     run_command,
     ['$MAKE -s --no-print-directory tc170'])

test('tc171', normal, compile, [''])
test('tc172', normal, compile, [''])

# The point about this test is that it compiles Tc173a and Tc173b *separately*
test('tc173',
     extra_clean(['Tc173a.hi', 'Tc173a.o', 'Tc173b.hi', 'Tc173b.o']),
     run_command,
     ['$MAKE -s --no-print-directory tc173'])

test('tc174', only_compiler_types(['ghc']), compile, [''])
test('tc175', normal, compile, [''])
test('tc176', normal, compile, [''])
test('tc177', normal, compile, [''])
test('tc178', normal, compile, [''])
test('tc179', normal, compile, [''])
test('tc180', normal, compile, [''])
test('tc181', normal, compile, [''])
test('tc182', normal, compile, [''])
test('tc183', reqlib('mtl'), compile, [''])
test('tc184', normal, compile, [''])
test('tc185', only_compiler_types(['ghc']), compile, [''])
test('tc186', normal, compile, [''])
test('tc187', normal, compile, [''])
test('tc188', only_compiler_types(['ghc']), compile, [''])
test('tc189', normal, compile, [''])
test('tc190', only_compiler_types(['ghc']), compile, [''])
test('tc191', [only_compiler_types(['ghc']), reqlib('syb')], compile, [''])
test('tc192', only_compiler_types(['ghc']), compile, [''])
test('tc193', only_compiler_types(['ghc']), compile, [''])
test('tc194', normal, compile, [''])
test('tc195', only_compiler_types(['ghc']), compile, [''])
test('tc196', normal, compile, [''])
test('tc197', normal, compile, [''])
test('tc198', normal, compile, [''])
test('tc199', normal, compile, [''])
test('tc200', normal, compile, [''])
test('tc201', normal, compile, [''])
test('tc202', normal, compile, [''])
test('tc203', normal, compile, [''])
test('tc204', normal, compile, [''])
test('tc205', normal, compile, [''])
test('tc206', normal, compile, [''])
test('tc207', normal, compile, [''])
test('tc208', normal, compile, [''])
test('tc209', normal, compile, [''])
test('tc210', normal, compile, [''])
test('tc211', normal, compile_fail, [''])
test('tc212', normal, compile, [''])
test('tc213', normal, compile, [''])
test('tc214', normal, compile, [''])
test('tc215', normal, compile, [''])

# This one is very delicate, but I don't think the result really matters
test('tc216', normal, compile, [''])

test('tc217', reqlib('mtl'), compile, [''])
test('tc218', normal, compile, [''])
test('tc219', normal, compile, [''])
test('tc220', [reqlib('mtl'), reqlib('syb')], compile, [''])
test('tc221', normal, compile, [''])
test('tc222', normal, compile, [''])
test('tc223', reqlib('mtl'), compile, [''])
test('tc224', normal, compile, [''])
test('tc225', normal, compile, [''])
test('tc226', normal, compile, [''])
test('tc227', normal, compile, [''])
test('tc228', normal, compile, [''])
test('tc229', normal, compile, [''])
test('tc230', normal, compile, [''])
test('tc231', normal, compile, [''])
test('tc232', reqlib('mtl'), compile, [''])
test('tc233', normal, compile, [''])
test('tc234', normal, compile, [''])
test('tc235', normal, compile, [''])
test('tc236', normal, compile, [''])
test('tc237', normal, compile, [''])
test('tc238', normal, compile, [''])

test('tc239', extra_clean(['Tc239_Help.hi', 'Tc239_Help.o']), 
     multimod_compile, ['tc239', '-v0'])
     
test('tc240', normal, compile, [''])
test('tc241', normal, compile, [''])
test('tc242', normal, compile, [''])
test('tc243', normal, compile, [''])
test('tc244', normal, compile, [''])
test('tc245',
     extra_clean(['Tc245_A.hi', 'Tc245_A.o', 'tc245.hi', 'tc245.o']),
     run_command,
     ['$MAKE -s --no-print-directory tc245'])
test('tc246', normal, compile, [''])
test('tc247', normal, compile, [''])
test('tc248', normal, compile, [''])

test('FD1', normal, compile_fail, [''])
test('FD2', normal, compile_fail, [''])
test('FD3', normal, compile_fail, [''])
test('FD4', normal, compile, [''])

test('faxen', normal, compile, [''])
test('T1495', normal, compile, [''])
test('T2045', normal, compile, [''])   # Needs -fhpc
test('T2478', normal, compile, ['']) 
test('T2433', extra_clean(['T2433_Help.hi', 'T2433_Help.o']), 
     multimod_compile, ['T2433', '-v0'])
test('T2494', normal, compile_fail, ['']) 
test('T2494-2', normal, compile, ['']) 
test('T2497', normal, compile, ['']) 
     

# Omitting temporarily
test('syn-perf', normal, compile, ['-fcontext-stack=30'])
test('syn-perf2', normal, compile, [''])

test('LoopOfTheDay1', normal, compile, [''])
test('LoopOfTheDay2', normal, compile, [''])
test('LoopOfTheDay3', normal, compile, [''])

test('T1470', normal, compile, [''])
test('T2572', normal, compile, [''])
test('T2735', normal, compile, [''])
test('T2799', normal, compile, [''])
test('T3219', normal, compile, [''])
test('T3342', normal, compile, [''])
test('T3346', normal, compile, [''])
test('T3409', normal, compile, [''])
test('T3955', normal, compile, [''])
test('PolyRec', normal, compile, [''])
test('twins', normal, compile, [''])

test('T2412',
     extra_clean(['T2412.hi-boot', 'T2412.o-boot',
                  'T2412A.hi', 'T2412A.o',
                  'T2412.hi', 'T2412.o']),
     run_command,
     ['$MAKE --no-print-directory -s T2412'])

test('T2846', normal, compile, [''])
test('T4284', normal, compile, [''])
test('T2683', normal, compile, [''])
test('T3696', normal, compile, [''])
test('T1123', normal, compile, [''])
test('T3692', normal, compile, [''])
test('T700',  normal, compile, [''])
test('T4361', normal, compile, [''])
test('T4355', reqlib('mtl'), compile, [''])
test('T1634', normal, compile, [''])
test('T4401', normal, compile, [''])
test('T4404', normal, compile, ['-Wall'])
test('HasKey', normal, compile, [''])
test('T4418', normal, compile, [''])
test('T4444', normal, compile, [''])
test('T4498', normal, compile, [''])
test('T4524', normal, compile, [''])
test('T4917', normal, compile, [''])

test('T4912', extra_clean(['T4912a.hi', 'T4912a.o']), 
     multimod_compile, ['T4912', '-v0'])

test('T4952', normal, compile, [''])
test('T4969', normal, compile, [''])
test('T5120', normal, compile, [''])
test('mc18', normal, compile, [''])
test('tc249', normal, compile, [''])
test('tc250', normal, compile, [''])
test('tc251', extra_clean(['Tc251_Help.hi', 'Tc251_Help.o']),
              multi_compile, ['tc251', [('Tc251_Help.hs', '')], '-v0'])
test('tc252', normal, compile, [''])
test('tc253', normal, compile, [''])
test('tc254', normal, compile, [''])
test('tc255', normal, compile, [''])
test('tc256', normal, compile, [''])
test('tc257', normal, compile, [''])
test('tc258', normal, compile, [''])
test('tc259', normal, compile, [''])
test('tc260', normal, compile, [''])
test('tc261', normal, compile, [''])
test('tc262', normal, compile, [''])
test('tc263',
    extra_clean(['Tc263_Help.o','Tc263_Help.hi']),
    multimod_compile, ['tc263','-v0'])
test('tc264', normal, multimod_compile, ['tc264.hsig', '-sig-of base:Data.STRef'])

test('GivenOverlapping', normal, compile, [''])
test('GivenTypeSynonym', normal, compile, [''])
test('T3018', normal, compile, [''])
test('T5032', normal, compile, [''])
test('T2357', normal, compile, [''])
test('T5481', normal, compile_fail, [''])
test('T3743', normal, compile, [''])
test('T5490', normal, compile, [''])
test('T5514', normal, compile, [''])
test('T5581', normal, compile, [''])
test('T5655', normal, compile, [''])
test('T5643', normal, compile, [''])
test('T5595', normal, compile, [''])
test('T5676', normal, compile, [''])
test('T4310', normal, compile, [''])
test('T3108', normal, compile, [''])

test('T5792',normal,run_command,
     ['$MAKE -s --no-print-directory T5792'])

test('PolytypeDecomp', normal, compile, [''])
test('T6011', normal, compile, [''])
test('T6055', normal, compile, [''])
test('DfltProb1', normal, compile, [''])
test('DfltProb2', normal, compile, [''])
test('T6134', normal, compile, [''])
test('TcLambdaCase', when(compiler_lt('ghc', '7.5'), skip), compile, [''])
test('T7147', normal, compile, [''])
test('T7171',normal,run_command,
     ['$MAKE -s --no-print-directory T7171'])
test('T7173', normal, compile, [''])
test('T7196', normal, compile, [''])
test('T7050', normal, compile, ['-O'])
test('T7312', normal, compile, [''])
test('T7384', normal, compile, [''])
test('T7451', normal, compile, [''])
test('holes', normal, compile, ['-fdefer-type-errors'])
test('holes2', normal, compile, ['-fdefer-type-errors'])
test('holes3', normal, compile_fail, [''])
test('T7408', normal, compile, [''])
test('UnboxStrictPrimitiveFields', normal, compile, [''])
test('T7541', normal, compile, [''])
test('T7562', normal, compile, [''])
test('T7641', normal, compile, [''])
test('T7827', normal, compile, [''])
test('T7875', normal, compile, [''])
test('T7268', normal, compile, [''])
test('T7888', normal, compile, [''])
test('T7891', normal, compile, [''])
test('T7903', normal, compile, [''])
test('TcTypeNatSimple', normal, compile, [''])
test('TcCoercibleCompile', when(compiler_lt('ghc', '7.7'), skip), compile, [''])
test('T8392', normal, compile, [''])
test('T8474', normal, compile, [''])
test('T8563', normal, compile, [''])
test('T8565', normal, compile, [''])
test('T8644', normal, compile, [''])
test('TcStaticPointers01', when(compiler_lt('ghc', '7.9'), skip), compile, [''])
test('TcStaticPointers02', when(compiler_lt('ghc', '7.9'), skip), compile, [''])
test('T8762', normal, compile, [''])
test('MutRec', normal, compile, [''])
test('T8856', normal, compile, [''])
test('T9569a', normal, compile, [''])
test('T9117', normal, compile, [''])
<<<<<<< HEAD
test('T9117_2', normal, compile, [''])
test('T9117_3', normal, compile, [''])
test('T9708', normal, compile_fail, [''])
=======
test('T9117_2', expect_broken('9117'), compile, [''])
test('T9708', normal, compile, [''])
>>>>>>> a225c70e
test('T9404', normal, compile, [''])
test('T9404b', normal, compile, [''])
test('T7220', normal, compile, [''])
test('T7220a', normal, compile_fail, [''])
test('T9151', normal, compile, [''])
test('T9497a', normal, compile, ['-fdefer-typed-holes'])
test('T9497b', normal, compile, ['-fdefer-typed-holes -fno-warn-typed-holes'])
test('T9497c', normal, compile, ['-fdefer-type-errors -fno-warn-typed-holes'])
test('T7643', normal, compile, [''])
test('T9834', normal, compile, [''])<|MERGE_RESOLUTION|>--- conflicted
+++ resolved
@@ -423,14 +423,9 @@
 test('T8856', normal, compile, [''])
 test('T9569a', normal, compile, [''])
 test('T9117', normal, compile, [''])
-<<<<<<< HEAD
 test('T9117_2', normal, compile, [''])
 test('T9117_3', normal, compile, [''])
-test('T9708', normal, compile_fail, [''])
-=======
-test('T9117_2', expect_broken('9117'), compile, [''])
 test('T9708', normal, compile, [''])
->>>>>>> a225c70e
 test('T9404', normal, compile, [''])
 test('T9404b', normal, compile, [''])
 test('T7220', normal, compile, [''])
