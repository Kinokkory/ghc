--- conflicted
+++ resolved
@@ -73,13 +73,8 @@
     if (i == &stg_MSG_TRY_WAKEUP_info)
     {
         StgTSO *tso = ((MessageWakeup *)m)->tso;
-<<<<<<< HEAD
         debugTraceCap(DEBUG_sched, cap, "message: try wakeup thread %ld",
-                      (lnat)tso->id);
-=======
-        debugTraceCap(DEBUG_sched, cap, "message: try wakeup thread %ld", 
                       (W_)tso->id);
->>>>>>> 96ce0b02
         tryWakeupThread(cap, tso);
     }
     else if (i == &stg_MSG_THROWTO_info)
@@ -94,13 +89,8 @@
             goto loop;
         }
 
-<<<<<<< HEAD
         debugTraceCap(DEBUG_sched, cap, "message: throwTo %ld -> %ld",
-                      (lnat)t->source->id, (lnat)t->target->id);
-=======
-        debugTraceCap(DEBUG_sched, cap, "message: throwTo %ld -> %ld", 
                       (W_)t->source->id, (W_)t->target->id);
->>>>>>> 96ce0b02
 
         ASSERT(t->source->why_blocked == BlockedOnMsgThrowTo);
         ASSERT(t->source->block_info.closure == (StgClosure *)m);
@@ -175,13 +165,8 @@
     StgClosure *bh = UNTAG_CLOSURE(msg->bh);
     StgTSO *owner;
 
-<<<<<<< HEAD
     debugTraceCap(DEBUG_sched, cap, "message: thread %d blocking on blackhole %p",
-                  msg->tso->id, msg->bh);
-=======
-    debugTraceCap(DEBUG_sched, cap, "message: thread %d blocking on blackhole %p", 
                   (W_)msg->tso->id, msg->bh);
->>>>>>> 96ce0b02
 
     info = bh->header.info;
 
@@ -250,8 +235,6 @@
         owner->bq = bq;
         dirty_TSO(cap, owner); // we modified owner->bq
 
-<<<<<<< HEAD
-=======
         // If the owner of the blackhole is currently runnable, then
         // bump it to the front of the run queue.  This gives the
         // blocked-on thread a little boost which should help unblock
@@ -265,19 +248,13 @@
             promoteInRunQueue(cap, owner);
         }
 
->>>>>>> 96ce0b02
         // point to the BLOCKING_QUEUE from the BLACKHOLE
         write_barrier(); // make the BQ visible
         ((StgInd*)bh)->indirectee = (StgClosure *)bq;
         recordClosureMutated(cap,bh); // bh was mutated
 
-<<<<<<< HEAD
         debugTraceCap(DEBUG_sched, cap, "thread %d blocked on thread %d",
-                      msg->tso->id, (lnat)owner->id);
-=======
-        debugTraceCap(DEBUG_sched, cap, "thread %d blocked on thread %d", 
                       (W_)msg->tso->id, (W_)owner->id);
->>>>>>> 96ce0b02
 
         return 1; // blocked
     }
@@ -309,18 +286,13 @@
             recordClosureMutated(cap,(StgClosure*)bq);
         }
 
-<<<<<<< HEAD
         debugTraceCap(DEBUG_sched, cap, "thread %d blocked on thread %d",
-                      msg->tso->id, (lnat)owner->id);
-=======
-        debugTraceCap(DEBUG_sched, cap, "thread %d blocked on thread %d", 
                       (W_)msg->tso->id, (W_)owner->id);
 
         // See above, #3838
         if (owner->why_blocked == NotBlocked && owner->id != msg->tso->id) {
             promoteInRunQueue(cap, owner);
         }
->>>>>>> 96ce0b02
 
         return 1; // blocked
     }
