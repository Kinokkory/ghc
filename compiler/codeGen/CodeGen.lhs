%
% (c) The University of Glasgow 2006
% (c) The GRASP/AQUA Project, Glasgow University, 1992-1998
%

The Code Generator

This module says how things get going at the top level.

@codeGen@ is the interface to the outside world. The \tr{cgTop*}
functions drive the mangling of top-level bindings.

\begin{code}

module CodeGen ( codeGen ) where

#include "HsVersions.h"

-- Required so that CgExpr is reached via at least one non-SOURCE
-- import. Before, that wasn't the case, and CM therefore didn't
-- bother to compile it.
import CgExpr ( {-NOTHING!-} ) -- DO NOT DELETE THIS IMPORT
import CgProf
import CgMonad
import CgBindery
import CgClosure
import CgCon
import CgUtils
import CgHpc

import CLabel
import OldCmm
import OldPprCmm

import StgSyn
import PrelNames
import DynFlags
import StaticFlags

import HscTypes
import CostCentre
import Id
import Name
import TyCon
import Module
import ErrUtils
import Panic
<<<<<<< HEAD
import Outputable

import OrdList
import Stream (Stream, liftIO)
import qualified Stream

import Data.IORef
=======
import Util
>>>>>>> 0d19922a

codeGen :: DynFlags
        -> Module                     -- Module we are compiling
        -> [TyCon]                    -- Type constructors
        -> CollectedCCs               -- (Local/global) cost-centres needing declaring/registering.
        -> [(StgBinding,[(Id,[Id])])] -- Bindings to convert, with SRTs
        -> HpcInfo                    -- Profiling info
        -> Stream IO CmmGroup ()
              -- N.B. returning '[Cmm]' and not 'Cmm' here makes it
              -- possible for object splitting to split up the
              -- pieces later.

<<<<<<< HEAD
codeGen dflags this_mod data_tycons cost_centre_info stg_binds hpc_info

   = do { liftIO $ showPass dflags "CodeGen"

        ; cgref <- liftIO $ newIORef =<< initC
        ; let cg :: FCode CmmGroup -> Stream IO CmmGroup ()
              cg fcode = do
                cmm <- liftIO $ do
                         st <- readIORef cgref
                         let (a,st') = runC dflags this_mod st fcode

                         dumpIfSet_dyn dflags Opt_D_dump_cmm "Cmm" $
                             pprPlatform (targetPlatform dflags) a

                         -- NB. stub-out cgs_tops and cgs_stmts.  This fixes
                         -- a big space leak.  DO NOT REMOVE!
                         writeIORef cgref $! st'{ cgs_tops = nilOL,
                                                  cgs_stmts = nilOL }
                         return a
                Stream.yield cmm

        ; cg (getCmm $ mkModuleInit dflags cost_centre_info this_mod hpc_info)

        ; mapM_ (cg . getCmm . cgTopBinding dflags) stg_binds

        ; mapM_ (cg . cgTyCon) data_tycons
        }
=======
codeGen dflags this_mod data_tycons cost_centre_info stg_binds hpc_info = do
    showPass dflags "CodeGen"
    code_stuff <-
        initC dflags this_mod $ do
            cmm_binds  <- mapM (getCmm . cgTopBinding dflags) stg_binds
            cmm_tycons <- mapM cgTyCon data_tycons
            cmm_init   <- getCmm (mkModuleInit dflags cost_centre_info this_mod hpc_info)
            return (cmm_init : cmm_binds ++ cmm_tycons)
                -- Put datatype_stuff after code_stuff, because the
                -- datatype closure table (for enumeration types) to
                -- (say) PrelBase_True_closure, which is defined in
                -- code_stuff

                -- Note [codegen-split-init] the cmm_init block must
                -- come FIRST.  This is because when -split-objs is on
                -- we need to combine this block with its
                -- initialisation routines; see Note
                -- [pipeline-split-init].

    dumpIfSet_dyn dflags Opt_D_dump_cmm "Cmm" (pprCmms code_stuff)
    return code_stuff
>>>>>>> 0d19922a

mkModuleInit
        :: DynFlags
        -> CollectedCCs         -- cost centre info
        -> Module
        -> HpcInfo
        -> Code

mkModuleInit dflags cost_centre_info this_mod hpc_info
  = do  { -- Allocate the static boolean that records if this
        ; whenC (opt_Hpc) $
              hpcTable this_mod hpc_info

        ; whenC (opt_SccProfilingOn) $ do
            initCostCentres cost_centre_info

            -- For backwards compatibility: user code may refer to this
            -- label for calling hs_add_root().
        ; emitDecl (CmmData Data (Statics (mkPlainModuleInitLabel this_mod) []))

        ; whenC (this_mod == mainModIs dflags) $
             emitSimpleProc (mkPlainModuleInitLabel rOOT_MAIN) $ return ()
    }
\end{code}



Cost-centre profiling: Besides the usual stuff, we must produce
declarations for the cost-centres defined in this module;

(The local cost-centres involved in this are passed into the
code-generator.)

\begin{code}
initCostCentres :: CollectedCCs -> Code
-- Emit the declarations, and return code to register them
initCostCentres (local_CCs, ___extern_CCs, singleton_CCSs)
  | not opt_SccProfilingOn = nopC
  | otherwise
  = do  { mapM_ emitCostCentreDecl       local_CCs
        ; mapM_ emitCostCentreStackDecl  singleton_CCSs
        }
\end{code}

%************************************************************************
%*                                                                      *
\subsection[codegen-top-bindings]{Converting top-level STG bindings}
%*                                                                      *
%************************************************************************

@cgTopBinding@ is only used for top-level bindings, since they need
to be allocated statically (not in the heap) and need to be labelled.
No unboxed bindings can happen at top level.

In the code below, the static bindings are accumulated in the
@MkCgState@, and transferred into the ``statics'' slot by @forkStatics@.
This is so that we can write the top level processing in a compositional
style, with the increasing static environment being plumbed as a state
variable.

\begin{code}
cgTopBinding :: DynFlags -> (StgBinding,[(Id,[Id])]) -> Code
cgTopBinding dflags (StgNonRec id rhs, srts)
  = do  { id' <- maybeExternaliseId dflags id
        ; mapM_ (mkSRT [id']) srts
        ; (id,info) <- cgTopRhs id' rhs
        ; addBindC id info      -- Add the *un-externalised* Id to the envt,
                                -- so we find it when we look up occurrences
        }

cgTopBinding dflags (StgRec pairs, srts)
  = do  { let (bndrs, rhss) = unzip pairs
        ; bndrs' <- mapFCs (maybeExternaliseId dflags) bndrs
        ; let pairs' = zip bndrs' rhss
        ; mapM_ (mkSRT bndrs')  srts
        ; _new_binds <- fixC (\ new_binds -> do
                { addBindsC new_binds
                ; mapFCs ( \ (b,e) -> cgTopRhs b e ) pairs' })
        ; nopC }

mkSRT :: [Id] -> (Id,[Id]) -> Code
mkSRT _ (_,[])  = nopC
mkSRT these (id,ids)
  = do  { ids <- mapFCs remap ids
        ; id  <- remap id
        ; emitRODataLits "CodeGen.mkSRT" (mkSRTLabel (idName id) (idCafInfo id))
               (map (\id -> CmmLabel $ mkClosureLabel (idName id) (idCafInfo id)) ids)
        }
  where
        -- Sigh, better map all the ids against the environment in
        -- case they've been externalised (see maybeExternaliseId below).
    remap id = case filter (==id) these of
                (id':_) -> returnFC id'
                [] -> do { info <- getCgIdInfo id; return (cgIdInfoId info) }

-- Urgh!  I tried moving the forkStatics call from the rhss of cgTopRhs
-- to enclose the listFCs in cgTopBinding, but that tickled the
-- statics "error" call in initC.  I DON'T UNDERSTAND WHY!

cgTopRhs :: Id -> StgRhs -> FCode (Id, CgIdInfo)
        -- The Id is passed along for setting up a binding...
        -- It's already been externalised if necessary

cgTopRhs bndr (StgRhsCon _cc con args)
  = forkStatics (cgTopRhsCon bndr con args)

cgTopRhs bndr (StgRhsClosure cc bi fvs upd_flag srt args body)
  = ASSERT(null fvs)    -- There should be no free variables
    setSRTLabel (mkSRTLabel (idName bndr) (idCafInfo bndr)) $
    setSRT srt $
    forkStatics (cgTopRhsClosure bndr cc bi upd_flag args body)
\end{code}


%************************************************************************
%*                                                                      *
\subsection{Stuff to support splitting}
%*                                                                      *
%************************************************************************

If we're splitting the object, we need to externalise all the top-level names
(and then make sure we only use the externalised one in any C label we use
which refers to this name).

\begin{code}
maybeExternaliseId :: DynFlags -> Id -> FCode Id
maybeExternaliseId dflags id
  | dopt Opt_SplitObjs dflags,  -- Externalise the name for -split-objs
    isInternalName name = do { mod <- getModuleName
                             ; returnFC (setIdName id (externalise mod)) }
  | otherwise           = returnFC id
  where
    externalise mod = mkExternalName uniq mod new_occ loc
    name    = idName id
    uniq    = nameUnique name
    new_occ = mkLocalOcc uniq (nameOccName name)
    loc     = nameSrcSpan name
        -- We want to conjure up a name that can't clash with any
        -- existing name.  So we generate
        --      Mod_$L243foo
        -- where 243 is the unique.
\end{code}<|MERGE_RESOLUTION|>--- conflicted
+++ resolved
@@ -45,7 +45,6 @@
 import Module
 import ErrUtils
 import Panic
-<<<<<<< HEAD
 import Outputable
 
 import OrdList
@@ -53,9 +52,6 @@
 import qualified Stream
 
 import Data.IORef
-=======
-import Util
->>>>>>> 0d19922a
 
 codeGen :: DynFlags
         -> Module                     -- Module we are compiling
@@ -68,7 +64,6 @@
               -- possible for object splitting to split up the
               -- pieces later.
 
-<<<<<<< HEAD
 codeGen dflags this_mod data_tycons cost_centre_info stg_binds hpc_info
 
    = do { liftIO $ showPass dflags "CodeGen"
@@ -80,8 +75,7 @@
                          st <- readIORef cgref
                          let (a,st') = runC dflags this_mod st fcode
 
-                         dumpIfSet_dyn dflags Opt_D_dump_cmm "Cmm" $
-                             pprPlatform (targetPlatform dflags) a
+                         dumpIfSet_dyn dflags Opt_D_dump_cmm "Cmm" $ ppr a
 
                          -- NB. stub-out cgs_tops and cgs_stmts.  This fixes
                          -- a big space leak.  DO NOT REMOVE!
@@ -96,29 +90,6 @@
 
         ; mapM_ (cg . cgTyCon) data_tycons
         }
-=======
-codeGen dflags this_mod data_tycons cost_centre_info stg_binds hpc_info = do
-    showPass dflags "CodeGen"
-    code_stuff <-
-        initC dflags this_mod $ do
-            cmm_binds  <- mapM (getCmm . cgTopBinding dflags) stg_binds
-            cmm_tycons <- mapM cgTyCon data_tycons
-            cmm_init   <- getCmm (mkModuleInit dflags cost_centre_info this_mod hpc_info)
-            return (cmm_init : cmm_binds ++ cmm_tycons)
-                -- Put datatype_stuff after code_stuff, because the
-                -- datatype closure table (for enumeration types) to
-                -- (say) PrelBase_True_closure, which is defined in
-                -- code_stuff
-
-                -- Note [codegen-split-init] the cmm_init block must
-                -- come FIRST.  This is because when -split-objs is on
-                -- we need to combine this block with its
-                -- initialisation routines; see Note
-                -- [pipeline-split-init].
-
-    dumpIfSet_dyn dflags Opt_D_dump_cmm "Cmm" (pprCmms code_stuff)
-    return code_stuff
->>>>>>> 0d19922a
 
 mkModuleInit
         :: DynFlags
