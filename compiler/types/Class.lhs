--- conflicted
+++ resolved
@@ -23,13 +23,8 @@
 #include "Typeable.h"
 #include "HsVersions.h"
 
-<<<<<<< HEAD
-import {-# SOURCE #-} TyCon	( TyCon )
+import {-# SOURCE #-} TyCon	( TyCon, tyConName, tyConUnique )
 import {-# SOURCE #-} TypeRep	( Type, PredType )
-=======
-import {-# SOURCE #-} TyCon	( TyCon, tyConName, tyConUnique )
-import {-# SOURCE #-} TypeRep	( PredType )
->>>>>>> 99a52b00
 
 import Var
 import Name
@@ -124,11 +119,7 @@
 	-> TyCon
 	-> Class
 
-<<<<<<< HEAD
-mkClass name tyvars fds super_classes superdict_sels at_stuff
-=======
-mkClass tyvars fds super_classes superdict_sels ats 
->>>>>>> 99a52b00
+mkClass tyvars fds super_classes superdict_sels at_stuff
 	op_stuff tycon
   = Class {	classKey     = tyConUnique tycon, 
 		className    = tyConName tycon,
