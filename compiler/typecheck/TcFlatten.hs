{-# LANGUAGE CPP #-}

module TcFlatten(
<<<<<<< HEAD
   FlattenEnv(..), FlattenMode(..), mkFlattenEnv,
   flatten, flattenMany, flattenFamApp, flattenAppTyRhs,
   flattenTyVarOuter,
=======
   FlattenEnv(..), FlattenMode(..),
   flatten, flattenMany, flatten_many,
   flattenFamApp, flattenTyVarOuter,
>>>>>>> a225c70e
   unflatten,
   eqCanRewrite, eqCanRewriteFR, canRewriteOrSame,
   CtFlavourRole, ctEvFlavourRole, ctFlavourRole
 ) where

#include "HsVersions.h"

import TcRnTypes
import TcType
import Type
import TcEvidence
import TyCon
import TypeRep
import Kind( isSubKind )
import Coercion  ( tyConRolesX )
import Var
import VarEnv
import NameEnv
import Outputable
import VarSet
import TcSMonad as TcS
import DynFlags( DynFlags )

import Util
import MonadUtils   ( zipWithAndUnzipM )
import Bag
import FastString
import Control.Monad( when, liftM )

{-
Note [The flattening story]
~~~~~~~~~~~~~~~~~~~~~~~~~~~~
* A CFunEqCan is either of form
     [G] <F xis> : F xis ~ fsk   -- fsk is a FlatSkol
     [W]       x : F xis ~ fmv   -- fmv is a unification variable,
                                 -- but untouchable,
                                 -- with MetaInfo = FlatMetaTv
  where
     x is the witness variable
     fsk/fmv is a flatten skolem
     xis are function-free
  CFunEqCans are always [Wanted], or [Given], never [Derived]

  fmv untouchable just means that in a CTyVarEq, say,
       fmv ~ Int
  we do NOT unify fmv.

* KEY INSIGHTS:

   - A given flatten-skolem, fsk, is known a-priori to be equal to
     F xis (the LHS), with <F xis> evidence

   - A unification flatten-skolem, fmv, stands for the as-yet-unknown
     type to which (F xis) will eventually reduce

* Inert set invariant: if F xis1 ~ fsk1, F xis2 ~ fsk2
                       then xis1 /= xis2
  i.e. at most one CFunEqCan with a particular LHS

* Each canonical CFunEqCan x : F xis ~ fsk/fmv has its own
  distinct evidence variable x and flatten-skolem fsk/fmv.
  Why? We make a fresh fsk/fmv when the constraint is born;
  and we never rewrite the RHS of a CFunEqCan.

* Function applications can occur in the RHS of a CTyEqCan.  No reason
  not allow this, and it reduces the amount of flattening that must occur.

* Flattening a type (F xis):
    - If we are flattening in a Wanted/Derived constraint
      then create new [W] x : F xis ~ fmv
      else create new [G] x : F xis ~ fsk
      with fresh evidence variable x and flatten-skolem fsk/fmv

    - Add it to the work list

    - Replace (F xis) with fsk/fmv in the type you are flattening

    - You can also add the CFunEqCan to the "flat cache", which
      simply keeps track of all the function applications you
      have flattened.

    - If (F xis) is in the cache already, just
      use its fsk/fmv and evidence x, and emit nothing.

    - No need to substitute in the flat-cache. It's not the end
      of the world if we start with, say (F alpha ~ fmv1) and
      (F Int ~ fmv2) and then find alpha := Int.  Athat will
      simply give rise to fmv1 := fmv2 via [Interacting rule] below

* Canonicalising a CFunEqCan [G/W] x : F xis ~ fsk/fmv
    - Flatten xis (to substitute any tyvars; there are already no functions)
                  cos :: xis ~ flat_xis
    - New wanted  x2 :: F flat_xis ~ fsk/fmv
    - Add new wanted to flat cache
    - Discharge x = F cos ; x2

* Unification flatten-skolems, fmv, ONLY get unified when either
    a) The CFunEqCan takes a step, using an axiom
    b) During un-flattening
  They are never unified in any other form of equality.
  For example [W] ffmv ~ Int  is stuck; it does not unify with fmv.

* We *never* substitute in the RHS (i.e. the fsk/fmv) of a CFunEqCan.
  That would destroy the invariant about the shape of a CFunEqCan,
  and it would risk wanted/wanted interactions. The only way we
  learn information about fsk is when the CFunEqCan takes a step.

  However we *do* substitute in the LHS of a CFunEqCan (else it
  would never get to fire!)

* [Interacting rule]
    (inert)     [W] x1 : F tys ~ fmv1
    (work item) [W] x2 : F tys ~ fmv2
  Just solve one from the other:
    x2 := x1
    fmv2 := fmv1
  This just unites the two fsks into one.
  Always solve given from wanted if poss.

* [Firing rule: wanteds]
    (work item) [W] x : F tys ~ fmv
    instantiate axiom: ax_co : F tys ~ rhs

   Dischard fmv:
      fmv := alpha
      x := ax_co ; sym x2
      [W] x2 : alpha ~ rhs  (Non-canonical)
   discharging the work item. This is the way that fmv's get
   unified; even though they are "untouchable".

   NB: this deals with the case where fmv appears in xi, which can
   happen; it just happens through the non-canonical stuff

   Possible short cut (shortCutReduction) if rhs = G rhs_tys,
   where G is a type function.  Then
      - Flatten rhs_tys (cos : rhs_tys ~ rhs_xis)
      - Add G rhs_xis ~ fmv to flat cache
      - New wanted [W] x2 : G rhs_xis ~ fmv
      - Discharge x := co ; G cos ; x2

* [Firing rule: givens]
    (work item) [G] g : F tys ~ fsk
    instantiate axiom: co : F tys ~ rhs

   Now add non-canonical (since rhs is not flat)
      [G] (sym g ; co) : fsk ~ rhs

   Short cut (shortCutReduction) for when rhs = G rhs_tys and G is a type function
      [G] (co ; g) : G tys ~ fsk
   But need to flatten tys:  flat_cos : tys ~ flat_tys
      [G] (sym (G flat_cos) ; co ; g) : G flat_tys ~ fsk


Why given-fsks, alone, doesn't work
~~~~~~~~~~~~~~~~~~~~~~~~~~~~~~~~~~~
Could we get away with only flatten meta-tyvars, with no flatten-skolems? No.

  [W] w : alpha ~ [F alpha Int]

---> flatten
  w = ...w'...
  [W] w' : alpha ~ [fsk]
  [G] <F alpha Int> : F alpha Int ~ fsk

--> unify (no occurs check)
  alpha := [fsk]

But since fsk = F alpha Int, this is really an occurs check error.  If
that is all we know about alpha, we will succeed in constraint
solving, producing a program with an infinite type.

Even if we did finally get (g : fsk ~ Boo)l by solving (F alpha Int ~ fsk)
using axiom, zonking would not see it, so (x::alpha) sitting in the
tree will get zonked to an infinite type.  (Zonking always only does
refl stuff.)

Why flatten-meta-vars, alone doesn't work
~~~~~~~~~~~~~~~~~~~~~~~~~~~~~~~~~~~~~~~~~
Look at Simple13, with unification-fmvs only

  [G] g : a ~ [F a]

---> Flatten given
  g' = g;[x]
  [G] g'  : a ~ [fmv]
  [W] x : F a ~ fmv

--> subst a in x
       x = F g' ; x2
   [W] x2 : F [fmv] ~ fmv

And now we have an evidence cycle between g' and x!

If we used a given instead (ie current story)

  [G] g : a ~ [F a]

---> Flatten given
  g' = g;[x]
  [G] g'  : a ~ [fsk]
  [G] <F a> : F a ~ fsk

---> Substitute for a
  [G] g'  : a ~ [fsk]
  [G] F (sym g'); <F a> : F [fsk] ~ fsk


Why is it right to treat fmv's differently to ordinary unification vars?
~~~~~~~~~~~~~~~~~~~~~~~~~~~~~~~~~~~~~~~~~~~~~~~~~~~~~~~~~~~~~~~~~~~~~~~~
  f :: forall a. a -> a -> Bool
  g :: F Int -> F Int -> Bool

Consider
  f (x:Int) (y:Bool)
This gives alpha~Int, alpha~Bool.  There is an inconsistency,
but really only one error.  SherLoc may tell you which location
is most likely, based on other occurrences of alpha.

Consider
  g (x:Int) (y:Bool)
Here we get (F Int ~ Int, F Int ~ Bool), which flattens to
  (fmv ~ Int, fmv ~ Bool)
But there are really TWO separate errors.  We must not complain
about Int~Bool.  Moreover these two errors could arise in entirely
unrelated parts of the code.  (In the alpha case, there must be
*some* connection (eg v:alpha in common envt).)

Note [Orient equalities with flatten-meta-vars on the left]
~~~~~~~~~~~~~~~~~~~~~~~~~~~~~~~~~~~~~~~~~~~~~~~~~~~~~~~~~~~
This example comes from IndTypesPerfMerge

From the ambiguity check for
  f :: (F a ~ a) => a
we get:
      [G] F a ~ a
      [W] F alpha ~ alpha, alpha ~ a

    From Givens we get
      [G] F a ~ fsk, fsk ~ a

    Now if we flatten we get
      [W] alpha ~ fmv, F alpha ~ fmv, alpha ~ a

    Now, processing the first one first, choosing alpha := fmv
      [W] F fmv ~ fmv, fmv ~ a

    And now we are stuck.  We must either *unify* fmv := a, or
    use the fmv ~ a to rewrite F fmv ~ fmv, so we can make it
    meet up with the given F a ~ blah.

Solution: always put fmvs on the left, so we get
      [W] fmv ~ alpha, F alpha ~ fmv, alpha ~ a
  The point is that fmvs are very uninformative, so doing alpha := fmv
  is a bad idea.  We want to use other constraints on alpha first.


Note [Derived constraints from wanted CTyEqCans]
~~~~~~~~~~~~~~~~~~~~~~~~~~~~~~~~~~~~~~~~~~~~~~~~
Is this type ambiguous:  (Foo e ~ Maybe e) => Foo e
 (indexed-types/should_fail/T4093a)

 [G] Foo e ~ Maybe e
 [W] Foo e ~ Foo ee      -- ee is a unification variable
 [W] Foo ee ~ Maybe ee)
---
 [G] Foo e ~ fsk
 [G] fsk ~ Maybe e

 [W] Foo e ~ fmv1
 [W] Foo ee ~ fmv2
 [W] fmv1 ~ fmv2
 [W] fmv2 ~ Maybe ee

--->   fmv1 := fsk  by matching LHSs
 [W] Foo ee ~ fmv2
 [W] fsk ~ fmv2
 [W] fmv2 ~ Maybe ee

--->
 [W] Foo ee ~ fmv2
 [W] fmv2 ~ Maybe e
 [W] fmv2 ~ Maybe ee

Now maybe we shuld get [D] e ~ ee, and then we'd solve it entirely.
But if in a smilar situation we got [D] Int ~ Bool we'd be back
to complaining about wanted/wanted interactions.  Maybe this arises
also for fundeps?

Here's another example:
  f :: [a] -> [b] -> blah
  f (e1 :: F Int) (e2 :: F Int)

  we get
     F Int ~ fmv
     fmv ~ [alpha]
     fmv ~ [beta]

  We want: alpha := beta (which might unlock something else).  If we
  generated [D] [alpha] ~ [beta] we'd be good here.

Current story: we don't generate these derived constraints.  We could, but
we'd want to make them very weak, so we didn't get the Int~Bool complaint.


************************************************************************
*                                                                      *
*                  Other notes (Oct 14)
      I have not revisted these, but I didn't want to discard them
*                                                                      *
************************************************************************


Try: rewrite wanted with wanted only for fmvs (not all meta-tyvars)

But:   fmv ~ alpha[0]
       alpha[0] ~ fmv’
Now we don’t see that fmv ~ fmv’, which is a problem for injectivity detection.

Conclusion: rewrite wanteds with wanted for all untouchables.

skol ~ untch, must re-orieint to untch ~ skol, so that we can use it to rewrite.



************************************************************************
*                                                                      *
*                  Examples
     Here is a long series of examples I had to work through
*                                                                      *
************************************************************************

Simple20
~~~~~~~~
axiom F [a] = [F a]

 [G] F [a] ~ a
-->
 [G] fsk ~ a
 [G] [F a] ~ fsk  (nc)
-->
 [G] F a ~ fsk2
 [G] fsk ~ [fsk2]
 [G] fsk ~ a
-->
 [G] F a ~ fsk2
 [G] a ~ [fsk2]
 [G] fsk ~ a


-----------------------------------

----------------------------------------
indexed-types/should_compile/T44984

  [W] H (F Bool) ~ H alpha
  [W] alpha ~ F Bool
-->
  F Bool  ~ fmv0
  H fmv0  ~ fmv1
  H alpha ~ fmv2

  fmv1 ~ fmv2
  fmv0 ~ alpha

flatten
~~~~~~~
  fmv0  := F Bool
  fmv1  := H (F Bool)
  fmv2  := H alpha
  alpha := F Bool
plus
  fmv1 ~ fmv2

But these two are equal under the above assumptions.
Solve by Refl.


--- under plan B, namely solve fmv1:=fmv2 eagerly ---
  [W] H (F Bool) ~ H alpha
  [W] alpha ~ F Bool
-->
  F Bool  ~ fmv0
  H fmv0  ~ fmv1
  H alpha ~ fmv2

  fmv1 ~ fmv2
  fmv0 ~ alpha
-->
  F Bool  ~ fmv0
  H fmv0  ~ fmv1
  H alpha ~ fmv2    fmv2 := fmv1

  fmv0 ~ alpha

flatten
  fmv0 := F Bool
  fmv1 := H fmv0 = H (F Bool)
  retain   H alpha ~ fmv2
    because fmv2 has been filled
  alpha := F Bool


----------------------------
indexed-types/should_failt/T4179

after solving
  [W] fmv_1 ~ fmv_2
  [W] A3 (FCon x)           ~ fmv_1    (CFunEqCan)
  [W] A3 (x (aoa -> fmv_2)) ~ fmv_2    (CFunEqCan)

----------------------------------------
indexed-types/should_fail/T7729a

a)  [W]   BasePrimMonad (Rand m) ~ m1
b)  [W]   tt m1 ~ BasePrimMonad (Rand m)

--->  process (b) first
    BasePrimMonad (Ramd m) ~ fmv_atH
    fmv_atH ~ tt m1

--->  now process (a)
    m1 ~ s_atH ~ tt m1    -- An obscure occurs check


----------------------------------------
typecheck/TcTypeNatSimple

Original constraint
  [W] x + y ~ x + alpha  (non-canonical)
==>
  [W] x + y     ~ fmv1   (CFunEqCan)
  [W] x + alpha ~ fmv2   (CFuneqCan)
  [W] fmv1 ~ fmv2        (CTyEqCan)

(sigh)

----------------------------------------
indexed-types/should_fail/GADTwrong1

  [G] Const a ~ ()
==> flatten
  [G] fsk ~ ()
  work item: Const a ~ fsk
==> fire top rule
  [G] fsk ~ ()
  work item fsk ~ ()

Surely the work item should rewrite to () ~ ()?  Well, maybe not;
it'a very special case.  More generally, our givens look like
F a ~ Int, where (F a) is not reducible.


----------------------------------------
indexed_types/should_fail/T8227:

Why using a different can-rewrite rule in CFunEqCan heads
does not work.

Assuming NOT rewriting wanteds with wanteds

   Inert: [W] fsk_aBh ~ fmv_aBk -> fmv_aBk
          [W] fmv_aBk ~ fsk_aBh

          [G] Scalar fsk_aBg ~ fsk_aBh
          [G] V a ~ f_aBg

   Worklist includes  [W] Scalar fmv_aBi ~ fmv_aBk
   fmv_aBi, fmv_aBk are flatten unificaiton variables

   Work item: [W] V fsk_aBh ~ fmv_aBi

Note that the inert wanteds are cyclic, because we do not rewrite
wanteds with wanteds.


Then we go into a loop when normalise the work-item, because we
use rewriteOrSame on the argument of V.

Conclusion: Don't make canRewrite context specific; instead use
[W] a ~ ty to rewrite a wanted iff 'a' is a unification variable.


----------------------------------------

Here is a somewhat similar case:

   type family G a :: *

   blah :: (G a ~ Bool, Eq (G a)) => a -> a
   blah = error "urk"

   foo x = blah x

For foo we get
   [W] Eq (G a), G a ~ Bool
Flattening
   [W] G a ~ fmv, Eq fmv, fmv ~ Bool
We can't simplify away the Eq Bool unless we substitute for fmv.
Maybe that doesn't matter: we would still be left with unsolved
G a ~ Bool.

--------------------------
Trac #9318 has a very simple program leading to

  [W] F Int ~ Int
  [W] F Int ~ Bool

We don't want to get "Error Int~Bool".  But if fmv's can rewrite
wanteds, we will

  [W] fmv ~ Int
  [W] fmv ~ Bool
--->
  [W] Int ~ Bool


************************************************************************
*                                                                      *
*           The main flattening functions
*                                                                      *
************************************************************************

Note [Flattening]
~~~~~~~~~~~~~~~~~~~~
  flatten ty  ==>   (xi, cc)
    where
      xi has no type functions, unless they appear under ForAlls

      cc = Auxiliary given (equality) constraints constraining
           the fresh type variables in xi.  Evidence for these
           is always the identity coercion, because internally the
           fresh flattening skolem variables are actually identified
           with the types they have been generated to stand in for.

Note that it is flatten's job to flatten *every type function it sees*.
flatten is only called on *arguments* to type functions, by canEqGiven.

Recall that in comments we use alpha[flat = ty] to represent a
flattening skolem variable alpha which has been generated to stand in
for ty.

----- Example of flattening a constraint: ------
  flatten (List (F (G Int)))  ==>  (xi, cc)
    where
      xi  = List alpha
      cc  = { G Int ~ beta[flat = G Int],
              F beta ~ alpha[flat = F beta] }
Here
  * alpha and beta are 'flattening skolem variables'.
  * All the constraints in cc are 'given', and all their coercion terms
    are the identity.

NB: Flattening Skolems only occur in canonical constraints, which
are never zonked, so we don't need to worry about zonking doing
accidental unflattening.

Note that we prefer to leave type synonyms unexpanded when possible,
so when the flattener encounters one, it first asks whether its
transitive expansion contains any type function applications.  If so,
it expands the synonym and proceeds; if not, it simply returns the
unexpanded synonym.

Note [Flattener EqRels]
~~~~~~~~~~~~~~~~~~~~~~~
When flattening, we need to know which equality relation -- nominal
or representation -- we should be respecting. The only difference is
that we rewrite variables by representational equalities when fe_eq_rel
is ReprEq.

-}

data FlattenEnv
<<<<<<< HEAD
  = FE { fe_mode    :: FlattenMode
       , fe_loc     :: CtLoc
       , fe_flavour :: CtFlavour
       , fe_eq_rel  :: EqRel }   -- See Note [Flattener EqRels]
=======
  = FE { fe_mode :: FlattenMode
       , fe_ev   :: CtEvidence
       }
>>>>>>> a225c70e

data FlattenMode  -- Postcondition for all three: inert wrt the type substitution
  = FM_FlattenAll          -- Postcondition: function-free

  | FM_Avoid TcTyVar Bool  -- See Note [Lazy flattening]
                           -- Postcondition:
                           --  * tyvar is only mentioned in result under a rigid path
                           --    e.g.   [a] is ok, but F a won't happen
                           --  * If flat_top is True, top level is not a function application
                           --   (but under type constructors is ok e.g. [F a])

  | FM_SubstOnly           -- See Note [Flattening under a forall]

mkFlattenEnv :: CtEvidence -> FlattenMode -> FlattenEnv
mkFlattenEnv ctev fm = FE { fe_mode    = fm
                          , fe_loc     = ctEvLoc ctev
                          , fe_flavour = ctEvFlavour ctev
                          , fe_eq_rel  = ctEvEqRel ctev }

feRole :: FlattenEnv -> Role
feRole = eqRelRole . fe_eq_rel

{-
Note [Lazy flattening]
~~~~~~~~~~~~~~~~~~~~~~
The idea of FM_Avoid mode is to flatten less aggressively.  If we have
       a ~ [F Int]
there seems to be no great merit in lifting out (F Int).  But if it was
       a ~ [G a Int]
then we *do* want to lift it out, in case (G a Int) reduces to Bool, say,
which gets rid of the occurs-check problem.  (For the flat_top Bool, see
comments above and at call sites.)

HOWEVER, the lazy flattening actually seems to make type inference go
*slower*, not faster.  perf/compiler/T3064 is a case in point; it gets
*dramatically* worse with FM_Avoid.  I think it may be because
floating the types out means we normalise them, and that often makes
them smaller and perhaps allows more re-use of previously solved
goals.  But to be honest I'm not absolutely certain, so I am leaving
FM_Avoid in the code base.  What I'm removing is the unique place
where it is *used*, namely in TcCanonical.canEqTyVar.

See also Note [Conservative unification check] in TcUnify, which gives
other examples where lazy flattening caused problems.

Bottom line: FM_Avoid is unused for now (Nov 14).
Note: T5321Fun got faster when I disabled FM_Avoid
      T5837 did too, but it's pathalogical anyway

Note [Phantoms in the flattener]
~~~~~~~~~~~~~~~~~~~~~~~~~~~~~~~~
Suppose we have

data Proxy p = Proxy

and we're flattening (Proxy ty) w.r.t. ReprEq. Then, we know that `ty`
is really irrelevant -- it will be ignored when solving for representational
equality later on. So, we omit flattening `ty` entirely. This may
violate the expectation of "xi"s for a bit, but the canonicaliser will
soon throw out the phantoms when decomposing a TyConApp. (Or, the
canonicaliser will emit an insoluble, in which case the unflattened version
yields a better error message anyway.)

-}

<<<<<<< HEAD
-- Flatten a bunch of types all at once. Roles on the coercions returned
-- always match the corresponding roles passed in. The fe_eq_rel field
-- of the FlattenEnv is ignored.
flattenMany :: FlattenEnv -> [Role] -> [Type] -> TcS ([Xi], [TcCoercion])
=======
------------------
flatten :: FlattenMode -> CtEvidence -> TcType -> TcS (Xi, TcCoercion)
flatten mode ev ty
  = runFlatten (flatten_one fmode ty)
  where
    fmode = FE { fe_mode = mode, fe_ev = ev }

flattenMany :: FlattenMode -> CtEvidence -> [TcType] -> TcS ([Xi], [TcCoercion])
-- Flatten a bunch of types all at once.
flattenMany mode ev tys
  = runFlatten (flatten_many fmode tys)
  where
    fmode = FE { fe_mode = mode, fe_ev = ev }

flattenFamApp :: FlattenMode -> CtEvidence -> TyCon -> [TcType] -> TcS (Xi, TcCoercion)
flattenFamApp mode ev tc tys
  = runFlatten (flatten_fam_app fmode tc tys)
  where
    fmode = FE { fe_mode = mode, fe_ev = ev }

------------------
flatten_many :: FlattenEnv -> [Type] -> TcS ([Xi], [TcCoercion])
>>>>>>> a225c70e
-- Coercions :: Xi ~ Type
-- Returns True iff (no flattening happened)
-- NB: The EvVar inside the 'fe_ev :: CtEvidence' is unused,
--     we merely want (a) Given/Solved/Derived/Wanted info
--                    (b) the GivenLoc/WantedLoc for when we create new evidence
<<<<<<< HEAD
flattenMany fmode roles tys
  = -- pprTrace "flattenMany" empty $
    zipWithAndUnzipM go roles tys
  where go r ty = case r of
          Nominal          -> flatten (fmode { fe_eq_rel = NomEq }) ty
          Representational -> flatten (fmode { fe_eq_rel = ReprEq }) ty
          Phantom          -> -- See Note [Phantoms in the flattener]
                              return (ty, mkTcPhantomCo ty ty)
=======
flatten_many fmode tys
  = -- pprTrace "flattenMany" empty $
    go tys
  where go []       = return ([],[])
        go (ty:tys) = do { (xi,co)    <- flatten_one fmode ty
                         ; (xis,cos)  <- go tys
                         ; return (xi:xis,co:cos) }
>>>>>>> a225c70e

------------------
flatten_one :: FlattenEnv -> TcType -> TcS (Xi, TcCoercion)
-- Flatten a type to get rid of type function applications, returning
-- the new type-function-free type, and a collection of new equality
-- constraints.  See Note [Flattening] for more detail.
--
-- Postcondition: Coercion :: Xi ~ TcType
-- The role on the result coercion matches the EqRel in the FlattenEnv

<<<<<<< HEAD
flatten fmode xi@(LitTy {}) = return (xi, mkTcReflCo (feRole fmode) xi)
=======
flatten_one _ xi@(LitTy {}) = return (xi, mkTcNomReflCo xi)
>>>>>>> a225c70e

flatten_one fmode (TyVarTy tv)
  = flattenTyVar fmode tv

<<<<<<< HEAD
flatten fmode (AppTy ty1 ty2)
  = do { (xi1,co1) <- flatten fmode ty1
       ; flattenAppTyRhs fmode ty1 xi1 co1 ty2 }

flatten fmode (FunTy ty1 ty2)
  = do { (xi1,co1) <- flatten fmode ty1
       ; (xi2,co2) <- flatten fmode ty2
       ; return (mkFunTy xi1 xi2, mkTcFunCo (feRole fmode) co1 co2) }
=======
flatten_one fmode (AppTy ty1 ty2)
  = do { (xi1,co1) <- flatten_one fmode ty1
       ; (xi2,co2) <- flatten_one fmode ty2
       ; traceTcS "flatten/appty" (ppr ty1 $$ ppr ty2 $$ ppr xi1 $$ ppr co1 $$ ppr xi2 $$ ppr co2)
       ; return (mkAppTy xi1 xi2, mkTcAppCo co1 co2) }

flatten_one fmode (FunTy ty1 ty2)
  = do { (xi1,co1) <- flatten_one fmode ty1
       ; (xi2,co2) <- flatten_one fmode ty2
       ; return (mkFunTy xi1 xi2, mkTcFunCo Nominal co1 co2) }
>>>>>>> a225c70e

flatten_one fmode (TyConApp tc tys)

  -- Expand type synonyms that mention type families
  -- on the RHS; see Note [Flattening synonyms]
  | Just (tenv, rhs, tys') <- tcExpandTyCon_maybe tc tys
  , let expanded_ty = mkAppTys (substTy (mkTopTvSubst tenv) rhs) tys'
  = case fe_mode fmode of
      FM_FlattenAll | anyNameEnv isTypeFamilyTyCon (tyConsOfType rhs)
                   -> flatten_one fmode expanded_ty
                    | otherwise
                   -> flattenTyConApp fmode tc tys
      _ -> flattenTyConApp fmode tc tys

  -- Otherwise, it's a type function application, and we have to
  -- flatten it away as well, and generate a new given equality constraint
  -- between the application and a newly generated flattening skolem variable.
  | isTypeFamilyTyCon tc
  = flatten_fam_app fmode tc tys

  -- For * a normal data type application
  --     * data family application
  -- we just recursively flatten the arguments.
  | otherwise
-- FM_Avoid stuff commented out; see Note [Lazy flattening]
--  , let fmode' = case fmode of  -- Switch off the flat_top bit in FM_Avoid
--                   FE { fe_mode = FM_Avoid tv _ }
--                     -> fmode { fe_mode = FM_Avoid tv False }
--                   _ -> fmode
  = flattenTyConApp fmode tc tys

flatten_one fmode ty@(ForAllTy {})
-- We allow for-alls when, but only when, no type function
-- applications inside the forall involve the bound type variables.
  = do { let (tvs, rho) = splitForAllTys ty
       ; (rho', co) <- flatten_one (fmode { fe_mode = FM_SubstOnly }) rho
                         -- Substitute only under a forall
                         -- See Note [Flattening under a forall]
       ; return (mkForAllTys tvs rho', foldr mkTcForAllCo co tvs) }

flattenTyConApp :: FlattenEnv -> TyCon -> [TcType] -> TcS (Xi, TcCoercion)
flattenTyConApp fmode tc tys
<<<<<<< HEAD
  = do { (xis, cos) <- flattenMany fmode (tyConRolesX (feRole fmode) tc) tys
=======
  = do { (xis, cos) <- flatten_many fmode tys
>>>>>>> a225c70e
       ; return (mkTyConApp tc xis, mkTcTyConAppCo Nominal tc cos) }

-- | Flatten the second type of an AppTy. Needs special consideration because
-- of roles.
flattenAppTyRhs :: FlattenEnv
                -> TcType          -- ^ ty1
                -> Xi              -- ^ xi1
                -> TcCoercion      -- ^ co1 :: xi1 ~ ty1, at the role from fmode
                -> TcType          -- ^ ty2
                -> TcS ( Xi           -- xi1 xi2
                       , TcCoercion)  -- ^ :: xi1 xi2 ~ ty1 ty2,
                                      -- at the role from fmode
flattenAppTyRhs fmode ty1 xi1 co1 ty2
  = do { let maybe_fmode2 = case (fe_eq_rel fmode, nextRole xi1) of
               (NomEq,  _)                -> Just fmode  -- no change
               (ReprEq, Nominal)          -> Just (fmode { fe_eq_rel = NomEq })
               (ReprEq, Representational) -> Just fmode  -- no change
               (ReprEq, Phantom)          -> Nothing
       ; case maybe_fmode2 of
         { Nothing -> -- See Note [Phantoms in the flattener]
                      return ( mkAppTy xi1 ty2
                             , co1 `mkTcAppCo` mkTcNomReflCo ty2 )
         ; Just fmode2 ->
    do { (xi2,co2) <- flatten fmode2 ty2
       ; traceTcS "flatten/appty"
                  (ppr ty1 $$ ppr ty2 $$ ppr xi1 $$
                   ppr co1 $$ ppr xi2 $$ ppr co2)
       ; let role1 = feRole fmode
             role2 = feRole fmode2
       ; return ( mkAppTy xi1 xi2
                , mkTcTransAppCo role1 co1 xi1 ty1
                                 role2 co2 xi2 ty2
                                 role1 ) }}}  -- output should match fmode

{-
Note [Flattening synonyms]
~~~~~~~~~~~~~~~~~~~~~~~~~~
Not expanding synonyms aggressively improves error messages, and
keeps types smaller. But we need to take care.

Suppose
   type T a = a -> a
and we want to flatten the type (T (F a)).  Then we can safely flatten
the (F a) to a skolem, and return (T fsk).  We don't need to expand the
synonym.  This works because TcTyConAppCo can deal with synonyms
(unlike TyConAppCo), see Note [TcCoercions] in TcEvidence.

But (Trac #8979) for
   type T a = (F a, a)    where F is a type function
we must expand the synonym in (say) T Int, to expose the type function
to the flattener.


Note [Flattening under a forall]
~~~~~~~~~~~~~~~~~~~~~~~~~~~~~~~~
Under a forall, we
  (a) MUST apply the inert substitution
  (b) MUST NOT flatten type family applications
Hence FMSubstOnly.

For (a) consider   c ~ a, a ~ T (forall b. (b, [c])
If we don't apply the c~a substitution to the second constraint
we won't see the occurs-check error.

For (b) consider  (a ~ forall b. F a b), we don't want to flatten
to     (a ~ forall b.fsk, F a b ~ fsk)
because now the 'b' has escaped its scope.  We'd have to flatten to
       (a ~ forall b. fsk b, forall b. F a b ~ fsk b)
and we have not begun to think about how to make that work!

************************************************************************
*                                                                      *
             Flattening a type-family application
*                                                                      *
************************************************************************
-}

flatten_fam_app, flatten_exact_fam_app, flatten_exact_fam_app_fully
  :: FlattenEnv -> TyCon -> [TcType] -> TcS (Xi, TcCoercion)
  --   flatten_fam_app            can be over-saturated
  --   flatten_exact_fam_app       is exactly saturated
  --   flatten_exact_fam_app_fully lifts out the application to top level
  -- Postcondition: Coercion :: Xi ~ F tys
flatten_fam_app fmode tc tys  -- Can be over-saturated
    = ASSERT( tyConArity tc <= length tys )  -- Type functions are saturated
                 -- The type function might be *over* saturated
                 -- in which case the remaining arguments should
                 -- be dealt with by AppTys
      do { let (tys1, tys_rest) = splitAt (tyConArity tc) tys
         ; (xi1, co1) <- flatten_exact_fam_app fmode tc tys1
               -- co1 :: xi1 ~ F tys1
<<<<<<< HEAD

               -- all Nominal roles b/c the tycon is oversaturated
         ; (xis_rest, cos_rest) <- flattenMany fmode (repeat Nominal) tys_rest
=======
         ; (xis_rest, cos_rest) <- flatten_many fmode tys_rest
>>>>>>> a225c70e
               -- cos_res :: xis_rest ~ tys_rest
         ; return ( mkAppTys xi1 xis_rest   -- NB mkAppTys: rhs_xi might not be a type variable
                                            --    cf Trac #5655
                  , mkTcAppCos co1 cos_rest -- (rhs_xi :: F xis) ; (F cos :: F xis ~ F tys)
                  ) }

flatten_exact_fam_app fmode tc tys
  = case fe_mode fmode of
       FM_FlattenAll -> flatten_exact_fam_app_fully fmode tc tys

<<<<<<< HEAD
       FM_SubstOnly -> do { (xis, cos) <- flattenMany fmode roles tys
                          ; return ( mkTyConApp tc xis
                                   , mkTcTyConAppCo (feRole fmode) tc cos ) }

       FM_Avoid tv flat_top ->
         do { (xis, cos) <- flattenMany fmode roles tys
            ; if flat_top || tv `elemVarSet` tyVarsOfTypes xis
              then flattenExactFamApp_fully fmode tc tys
              else return ( mkTyConApp tc xis
                          , mkTcTyConAppCo (feRole fmode) tc cos ) }
  where
    -- These are always going to be Nominal for now,
    -- but not if #8177 is implemented
    roles = tyConRolesX (feRole fmode) tc

flattenExactFamApp_fully fmode tc tys
  = do { let roles = tyConRolesX (feRole fmode) tc
       ; (xis, cos) <- flattenMany (fmode { fe_mode = FM_FlattenAll }) roles tys
       ; let ret_co = mkTcTyConAppCo (feRole fmode) tc cos
=======
       FM_SubstOnly -> do { (xis, cos) <- flatten_many fmode tys
                          ; return ( mkTyConApp tc xis
                                   , mkTcTyConAppCo Nominal tc cos ) }

       FM_Avoid tv flat_top -> do { (xis, cos) <- flatten_many fmode tys
                                  ; if flat_top || tv `elemVarSet` tyVarsOfTypes xis
                                    then flatten_exact_fam_app_fully fmode tc tys
                                    else return ( mkTyConApp tc xis
                                                , mkTcTyConAppCo Nominal tc cos ) }

flatten_exact_fam_app_fully fmode tc tys
  = do { (xis, cos) <- flatten_many (fmode { fe_mode = FM_FlattenAll })tys
       ; let ret_co = mkTcTyConAppCo Nominal tc cos
>>>>>>> a225c70e
              -- ret_co :: F xis ~ F tys

       ; mb_ct <- lookupFlatCache tc xis
       ; case mb_ct of
<<<<<<< HEAD
           Just (co, fsk)  -- co :: F xis ~ fsk
             | isFskTyVar fsk || (fe_flavour fmode /= Given)
=======
           Just (co, rhs_ty, ev)  -- co :: F xis ~ fsk
             | ev `canRewriteOrSame` ctxt_ev
>>>>>>> a225c70e
             ->  -- Usable hit in the flat-cache
                 -- We certainly *can* use a Wanted for a Wanted
                do { traceTcS "flatten/flat-cache hit" $ (ppr tc <+> ppr xis $$ ppr rhs_ty $$ ppr co)
                   ; (fsk_xi, fsk_co) <- flatten_one fmode rhs_ty
                          -- The fsk may already have been unified, so flatten it
                          -- fsk_co :: fsk_xi ~ fsk
                   ; return (fsk_xi, fsk_co `mkTcTransCo`
                                     maybeTcSubCo (fe_eq_rel fmode)
                                                  (mkTcSymCo co) `mkTcTransCo`
                                     ret_co) }
                                    -- :: fsk_xi ~ F xis

<<<<<<< HEAD
           _ -> do { let fam_ty = mkTyConApp tc xis
                   ; (ev, fsk) <- newFlattenSkolem (fe_flavour fmode)
                                                   (fe_loc fmode)
                                                   fam_ty
                   ; extendFlatCache tc xis (ctEvCoercion ev, fsk)
=======
           -- Try to reduce the family application right now
           -- See Note [Reduce type family applications eagerly]
           _ -> do { mb_match <- matchFam tc xis
                   ; case mb_match of {
                        Just (norm_co, norm_ty)
                            -> do { (xi, final_co) <- flatten_one fmode norm_ty
                                  ; let co = norm_co `mkTcTransCo` mkTcSymCo final_co
                                  ; extendFlatCache tc xis (co, xi, ctxt_ev)
                                  ; return (xi, mkTcSymCo co `mkTcTransCo` ret_co) } ;
                        Nothing ->
                do { let fam_ty = mkTyConApp tc xis
                   ; (ev, fsk) <- newFlattenSkolem ctxt_ev fam_ty
                   ; let fsk_ty = mkTyVarTy fsk
                         co     = ctEvCoercion ev
                   ; extendFlatCache tc xis (co, fsk_ty, ev)
>>>>>>> a225c70e

                   -- The new constraint (F xis ~ fsk) is not necessarily inert
                   -- (e.g. the LHS may be a redex) so we must put it in the work list
                   ; let ct = CFunEqCan { cc_ev     = ev
                                        , cc_fun    = tc
                                        , cc_tyargs = xis
                                        , cc_fsk    = fsk }
                   ; emitFlatWork ct

                   ; traceTcS "flatten/flat-cache miss" $ (ppr fam_ty $$ ppr fsk $$ ppr ev)
<<<<<<< HEAD
                   ; return ( mkTyVarTy fsk
                            , maybeTcSubCo (fe_eq_rel fmode)
                                           (mkTcSymCo (ctEvCoercion ev))
                              `mkTcTransCo` ret_co ) } }
=======
                   ; return (fsk_ty, mkTcSymCo co `mkTcTransCo` ret_co) }
        } } }

{- Note [Reduce type family applications eagerly]
~~~~~~~~~~~~~~~~~~~~~~~~~~~~~~~~~~~~~~~~~~~~~~~~~
If we come across a type-family application like (Append (Cons x Nil) t),
then, rather than flattening to a skolem etc, we may as well just reduce
it on the spot to (Cons x t).  This saves a lot of intermediate steps.
Examples that are helped are tests T9872, and T5321Fun.

So just before we create the new skolem, we attempt to reduce it by one
step (using matchFam).  If that works, then recursively flatten the rhs,
which may in turn do lots more reductions.

Once we've got a flat rhs, we extend the flatten-cache to record the
result.  Doing so can save lots of work when the same redex shows up
more than once.  Note that we record the link from the redex all the
way to its *final* value, not just the single step reduction.

>>>>>>> a225c70e

************************************************************************
*                                                                      *
             Flattening a type variable
*                                                                      *
************************************************************************


Note [The inert equalities]
~~~~~~~~~~~~~~~~~~~~~~~~~~~~

Definition [Can-rewrite relation]
A "can-rewrite" relation between flavours, written f1 >= f2, is a
binary relation with the following properties

  R1.  >= is transitive
  R2.  If f1 >= f, and f2 >= f,
       then either f1 >= f2 or f2 >= f1

Lemma.  If f1 >= f then f1 >= f1
Proof.  By property (R2), with f1=f2

Definition [Generalised substitution]
A "generalised substitution" S is a set of triples (a -f-> t), where
  a is a type variable
  t is a type
  f is a flavour
such that
  (WF1) if (a -f1-> t1) in S
            (a -f2-> t2) in S
        then neither (f1 >= f2) nor (f2 >= f1) hold
  (WF2) if (a -f-> t) is in S, then t /= a

Definition [Applying a generalised substitution]
If S is a generalised substitution
   S(f,a) = t,  if (a -fs-> t) in S, and fs >= f
          = a,  otherwise
Application extends naturally to types S(f,t)

Theorem: S(f,a) is well defined as a function.
Proof: Suppose (a -f1-> t1) and (a -f2-> t2) are both in S,
               and  f1 >= f and f2 >= f
       Then by (R2) f1 >= f2 or f2 >= f1, which contradicts (WF)

Notation: repeated application.
  S^0(f,t)     = t
  S^(n+1)(f,t) = S(f, S^n(t))

Definition: inert generalised substitution
A generalised substitution S is "inert" iff

  (IG1) there is an n such that
        for every f,t, S^n(f,t) = S^(n+1)(f,t)

  (IG2) if (b -f-> t) in S, and f >= f, then S(f,t) = t
        that is, each individual binding is "self-stable"

----------------------------------------------------------------
Our main invariant:
   the inert CTyEqCans should be an inert generalised substitution
----------------------------------------------------------------

Note that inertness is not the same as idempotence.  To apply S to a
type, you may have to apply it recursive.  But inertness does
guarantee that this recursive use will terminate.

---------- The main theorem --------------
   Suppose we have a "work item"
       a -fw-> t
   and an inert generalised substitution S,
   such that
      (T1) S(fw,a) = a     -- LHS of work-item is a fixpoint of S(fw,_)
      (T2) S(fw,t) = t     -- RHS of work-item is a fixpoint of S(fw,_)
      (T3) a not in t      -- No occurs check in the work item

      (K1) if (a -fs-> s) is in S then not (fw >= fs)
      (K2) if (b -fs-> s) is in S, where b /= a, then
              (K2a) not (fs >= fs)
           or (K2b) not (fw >= fs)
           or (K2c) a not in s
     or (K3) if (b -fs-> a) is in S then not (fw >= fs)
             (a stronger version of (K2))

   then the extended substition T = S+(a -fw-> t)
   is an inert generalised substitution.

The idea is that
* (T1-2) are guaranteed by exhaustively rewriting the work-item
  with S(fw,_).

* T3 is guaranteed by a simple occurs-check on the work item.

* (K1-3) are the "kick-out" criteria.  (As stated, they are really the
  "keep" criteria.) If the current inert S contains a triple that does
  not satisfy (K1-3), then we remove it from S by "kicking it out",
  and re-processing it.

* Note that kicking out is a Bad Thing, because it means we have to
  re-process a constraint.  The less we kick out, the better.

* Assume we have  G>=G, G>=W, D>=D, and that's all.  Then, when performing
  a unification we add a new given  a -G-> ty.  But doing so does NOT require
  us to kick out an inert wanted that mentions a, because of (K2a).  This
  is a common case, hence good not to kick out.

* Lemma (L1): The conditions of the Main Theorem imply that there is no
              (a fs-> t) in S, s.t.  (fs >= fw).
  Proof. Suppose the contrary (fs >= fw).  Then because of (T1),
  S(fw,a)=a.  But since fs>=fw, S(fw,a) = s, hence s=a.  But now we
  have (a -fs-> a) in S, which contradicts (WF2).

* The extended substitution satisfies (WF1) and (WF2)
  - (K1) plus (L1) guarantee that the extended substiution satisfies (WF1).
  - (T3) guarantees (WF2).

* (K2) is about inertness.  Intuitively, any infinite chain T^0(f,t),
  T^1(f,t), T^2(f,T).... must pass through the new work item infnitely
  often, since the substution without the work item is inert; and must
  pass through at least one of the triples in S infnitely often.

  - (K2a): if not(fs>=fs) then there is no f that fs can rewrite (fs>=f),
    and hence this triple never plays a role in application S(f,a).
    It is always safe to extend S with such a triple.

    (NB: we could strengten K1) in this way too, but see K3.

  - (K2b): If this holds, we can't pass through this triple infinitely
    often, because if we did then fs>=f, fw>=f, hence fs>=fw,
    contradicting (L1), or fw>=fs contradicting K2b.

  - (K2c): if a not in s, we hae no further opportunity to apply the
    work item.

  NB: this reasoning isn't water tight.

Key lemma to make it watertight.
  Under the conditions of the Main Theorem,
  forall f st fw >= f, a is not in S^k(f,t), for any k


Completeness
~~~~~~~~~~~~~
K3: completeness.  (K3) is not ncessary for the extended substitution
to be inert.  In fact K1 could be made stronger by saying
   ... then (not (fw >= fs) or not (fs >= fs))
But it's not enough for S to be inert; we also want completeness.
That is, we want to be able to solve all soluble wanted equalities.
Suppose we have

   work-item   b -G-> a
   inert-item  a -W-> b

Assuming (G >= W) but not (W >= W), this fulfills all the conditions,
so we could extend the inerts, thus:

   inert-items   b -G-> a
                 a -W-> b

But if we kicked-out the inert item, we'd get

   work-item     a -W-> b
   inert-item    b -G-> a

Then rewrite the work-item gives us (a -W-> a), which is soluble via Refl.
So we add one more clause to the kick-out criteria

Another way to understand (K3) is that we treat an inert item
        a -f-> b
in the same way as
        b -f-> a
So if we kick out one, we should kick out the other.  The orientation
is somewhat accidental.

-----------------------
RAE: To prove that K3 is sufficient for completeness (as opposed to a rule that
looked for `a` *anywhere* on the RHS, not just at the top), we need this property:
All types in the inert set are "rigid". Here, rigid means that a type is one of
two things: a type that can equal only itself, or a type variable. Because the
inert set defines rewritings for type variables, a type variable can be considered
rigid because it will be rewritten only to a rigid type.

In the current world, this rigidity property is true: all type families are
flattened away before adding equalities to the inert set. But, when we add
representational equality, that is no longer true! Newtypes are not rigid
w.r.t. representational equality. Accordingly, we would to change (K3) thus:

(K3) If (b -fs-> s) is in S with (fw >= fs), then
  (K3a) If the role of fs is nominal: s /= a
  (K3b) If the role of fs is representational: EITHER
          a not in s, OR
          the path from the top of s to a includes at least one non-newtype

SPJ/DV: this looks important... follow up

-----------------------
RAE: Do we have evidence to support our belief that kicking out is bad? I can
imagine scenarios where kicking out *more* equalities is more efficient, in that
kicking out a Given, say, might then discover that the Given is reflexive and
thus can be dropped. Once this happens, then the Given is no longer used in
rewriting, making later flattenings faster. I tend to thing that, probably,
kicking out is something to avoid, but it would be nice to have data to support
this conclusion. And, that data is not terribly hard to produce: we can just
twiddle some settings and then time the testsuite in some sort of controlled
environment.

SPJ: yes it would be good to do that.

-}

flattenTyVar :: FlattenEnv -> TcTyVar -> TcS (Xi, TcCoercion)
-- "Flattening" a type variable means to apply the substitution to it
-- The substitution is actually the union of
--     * the unifications that have taken place (either before the
--       solver started, or in TcInteract.solveByUnification)
--     * the CTyEqCans held in the inert set
--
-- Postcondition: co : xi ~ tv
flattenTyVar fmode tv
  = do { mb_yes <- flattenTyVarOuter fmode tv
       ; case mb_yes of
           Left tv' -> -- Done
                       do { traceTcS "flattenTyVar1" (ppr tv $$ ppr (tyVarKind tv'))
                          ; return (ty', mkTcReflCo (feRole fmode) ty') }
                    where
                       ty' = mkTyVarTy tv'

           Right (ty1, co1)  -- Recurse
                    -> do { (ty2, co2) <- flatten_one fmode ty1
                          ; traceTcS "flattenTyVar3" (ppr tv $$ ppr ty2)
                          ; return (ty2, co2 `mkTcTransCo` co1) }
       }

<<<<<<< HEAD
flattenTyVarOuter :: FlattenEnv -> TcTyVar
                  -> TcS (Either TyVar (TcType, TcCoercion, Bool))
=======
flattenTyVarOuter, flattenTyVarFinal
   :: CtEvidence -> TcTyVar
   -> TcS (Either TyVar (TcType, TcCoercion))
>>>>>>> a225c70e
-- Look up the tyvar in
--   a) the internal MetaTyVar box
--   b) the tyvar binds
--   c) the inerts
-- Return (Left tv')      if it is not found, tv' has a properly zonked kind
--        (Right (ty, co) if found, with co :: ty ~ tv;

flattenTyVarOuter fmode tv
  | not (isTcTyVar tv)             -- Happens when flatten under a (forall a. ty)
  = Left `liftM` flattenTyVarFinal fmode tv
          -- So ty contains refernces to the non-TcTyVar a

  | otherwise
  = do { mb_ty <- isFilledMetaTyVar_maybe tv
       ; case mb_ty of {
           Just ty -> do { traceTcS "Following filled tyvar" (ppr tv <+> equals <+> ppr ty)
<<<<<<< HEAD
                         ; return (Right ( ty
                                         , mkTcReflCo (feRole fmode) ty
                                         , False)) } ;
=======
                         ; return (Right (ty, mkTcNomReflCo ty)) } ;
>>>>>>> a225c70e
           Nothing ->

    -- Try in the inert equalities
    -- See Definition [Applying a generalised substitution]
    do { ieqs <- getInertEqs
       ; case lookupVarEnv ieqs tv of
           Just (ct:_)   -- If the first doesn't work,
                         -- the subsequent ones won't either
             | CTyEqCan { cc_ev = ctev, cc_tyvar = tv, cc_rhs = rhs_ty } <- ct
             , ctEvFlavourRole ctev `eqCanRewriteFR` feFlavourRole fmode
             ->  do { traceTcS "Following inert tyvar" (ppr tv <+> equals <+> ppr rhs_ty $$ ppr ctev)
<<<<<<< HEAD
                    ; let rewrite_co1 = mkTcSymCo (ctEvCoercion ctev)
                          rewrite_co = case (ctEvEqRel ctev, fe_eq_rel fmode) of
                            (ReprEq, _rel)  -> ASSERT( _rel == ReprEq )
                                    -- if this ASSERT fails, then
                                    -- eqCanRewriteFR answered incorrectly
                                               rewrite_co1
                            (NomEq, NomEq)  -> rewrite_co1
                            (NomEq, ReprEq) -> mkTcSubCo rewrite_co1

                       -- See Note [Flattener smelliness]
                    ; return (Right (rhs_ty, rewrite_co, False)) }
                    -- NB: ct is Derived then fmode must be also, hence
=======
                    ; return (Right (rhs_ty, mkTcSymCo (ctEvCoercion ctev))) }
                    -- NB: ct is Derived then (fe_ev fmode) must be also, hence
>>>>>>> a225c70e
                    -- we are not going to touch the returned coercion
                    -- so ctEvCoercion is fine.

           _other -> Left `liftM` flattenTyVarFinal fmode tv
    } } }

flattenTyVarFinal :: FlattenEnv -> TcTyVar -> TcS TyVar
flattenTyVarFinal fmode tv
  = -- Done, but make sure the kind is zonked
    do { let kind       = tyVarKind tv
<<<<<<< HEAD
             kind_fmode = fmode { fe_mode = FM_SubstOnly }
       ; (new_knd, _kind_co) <- flatten kind_fmode kind
       ; return (setVarType tv new_knd) }

{-
Note [Flattener smelliness]
~~~~~~~~~~~~~~~~~~~~~~~~~~~
Richard Eisenberg (eir@cis.upenn.edu):
At the time of writing (late Nov, 2014), Simon had just pushed
a large change to the solver in an attempt to simplify and improve, as
always. One part of this change is a new specification of why the
flattener terminates. See Notes [Applying the inert substitution] and
[eqCanRewrite], below. The paragraphs below describe my objection to
the reasoning here. This note should be removed soon, but it will take
some Hard Thinking to resolve the problem. In the meantime, I've changed
the last datum in the line below the reference to this Note from True to
False, as I think (and Simon has agreed) that False is correct, and surely
safer than True.

In Note [Applying the inert substitution], Simon claims that rewriting w.r.t.
the inert set is guaranteed to be idempotent, taking `eqCanRewrite` into
account. If I understand correctly, this is precisely why the third return
value in the "Following inert tyvar" case used to be `True`.
The note further claims if ev_inert1 `canRewrite` ev_work and
ev_inert2 `canRewrite` ev_work, then ev_inert2 `canRewrite` ev_inert1. This is
by the EqCanRewrite property, which states (Note [eqCanRewrite]) that if a
`canRewrite` b, then a `canRewrite` a (for a, b \in W,G,D).

My problem here is that this doesn't add up. The property needed to assure
idempotence of the inert substitution is *not* the EqCanRewrite property: it's
a different property (*) stating if a `canRewrite` c and b `canRewrite` c,
then a `canRewrite` b. This is because we need to know that ev_inert2
`canRewrite` ev_inert1 to prove that we're not going to loop.

Yet, property (*) is *not* true! Suppose ev_work is D, ev_inert1 is G, and
ev_inert2 is D. Then it's conceivable that ev_inert2's LHS is mentioned in
ev_inert1's RHS, as such an occurrence would not violate the InertCans
invariants. And, this setup means that the inert substitution is not
idempotent when rewriting ev_work.

I don't *think* this can cause a loop, because the trick only works once:
ev_inert1 must be G and then ev_inert2 must be D, and that's the end of the
line. So we can't have infinite rewriting. But it *does* mean that the return
value of True in the "Following inert tyvar" case is sometimes (rarely) a lie,
and I think that means that some program will fail to type-check. (I don't
feel particularly inspired to try to find an example!)

However, I think this is the property that will ensure termination:

Let variables a and b be drawn from the set of constraint flavours. (Our usual
set of flavours is {G, W, D}.)

(*) Let a_i, 0 <= i < n, be a sequence of constraint flavours such that, forall
a_i, a_i `canRewrite` b, for some choice of b. Further, suppose that, for all
j, 0 < j < n, not (a_j `canRewrite` a_j-1). Then, n must be finite.

I claim that (*) implies termination of the flattening algorithm. Let's prove
the contrapositive: that an infinite sequence of rewritings implies that n is
infinite. We have flavour b, the flavour of the constraint we are rewriting,
called ev_work. Build the sequence a_i from the flavours of the constraints
that are rewriting ev_work. We know that, for all j, not (a_j `canRewrite`
a_j-1). Otherwise, a_j-1 would have been rewritten. Thus, because we have an
infinite sequence of rewritings, we must have an infinite sequence of a_i's.
QED.

For GHC's current flattening story, (*) surely holds, with n bounded at 2,
when b is D and the sequence of a's is G, D. To be able to return True from
flattenTyVarOuter, we would need n bounded at 1, which it currently isn't.

Note [Applying the inert substitution]
~~~~~~~~~~~~~~~~~~~~~~~~~~~~~~~~~~~~~~
The inert CTyEqCans (a ~ ty), inert_eqs, can be treated as a
substitution, and indeed flattenTyVarOuter applies it to the type
being flattened.  It has the following properties:

 * 'a' is not in fvs(ty)
 * They are *inert*; that is the eqCanRewrite relation is everywhere false

An example of such an inert substitution is:

 [G] g1 : ta8 ~ ta4
 [W] g2 : ta4 ~ a5Fj

If you ignored the G/W, it would not be an idempotent, but we don't ignore
it.  When rewriting a constraint
    ev_work :: blah
we only rewrite it with an inert constraint
    ev_inert1 :: a ~ ty
if
    ev_inert1 `eqCanRewrite` ev_work

This process stops in exactly one step; that is, the RHS 'ty' cannot be further
rewritten by any other inert.  Why not?  If it could, we'd have
    ev_inert1 :: a ~ ty[b]
    ev_inert2 :: b ~ ty'
and
    ev_inert2 `canRewrite` ev_work
But by the EqCanRewrite Property (see Note [eqCanRewrite]), that means
that ev_inert2 `eqCanRewrite` ev_inert1; but that means that 'b' can't
appear free in ev_inert1's RHS.

When we *unify* a variable, which we write
  alpha := ty
we must be sure we aren't creating an infinite type.  But that comes
from the CTyEqCan invariant that 'a' not in fvs(ty), plus the fact that
an inert CTyEqCan is fully zonked wrt the current unification assignments.
In effect they become Givens, implemented via the side-effected substitution.
=======
             kind_fmode = FE { fe_ev = ctxt_ev, fe_mode = FM_SubstOnly }
       ; (new_knd, _kind_co) <- flatten_one kind_fmode kind
       ; return (Left (setVarType tv new_knd)) }

{-
>>>>>>> a225c70e

Note [An alternative story for the inert substitution]
~~~~~~~~~~~~~~~~~~~~~~~~~~~~~~~~~~~~~~~~~~~~~~~~~~~~~~
(This entire note is just background, left here in case we ever want
 to return the the previousl state of affairs)

We used (GHC 7.8) to have this story for the inert substitution inert_eqs

 * 'a' is not in fvs(ty)
 * They are *inert* in the weaker sense that there is no infinite chain of
   (i1 `eqCanRewrite` i2), (i2 `eqCanRewrite` i3), etc

This means that flattening must be recursive, but it does allow
  [G] a ~ [b]
  [G] b ~ Maybe c

This avoids "saturating" the Givens, which can save a modest amount of work.
It is easy to implement, in TcInteract.kick_out, by only kicking out an inert
only if (a) the work item can rewrite the inert AND
        (b) the inert cannot rewrite the work item

This is signifcantly harder to think about. It can save a LOT of work
in occurs-check cases, but we don't care about them much.  Trac #5837
is an example; all the constraints here are Givens

             [G] a ~ TF (a,Int)
    -->
    work     TF (a,Int) ~ fsk
    inert    fsk ~ a

    --->
    work     fsk ~ (TF a, TF Int)
    inert    fsk ~ a

    --->
    work     a ~ (TF a, TF Int)
    inert    fsk ~ a

    ---> (attempting to flatten (TF a) so that it does not mention a
    work     TF a ~ fsk2
    inert    a ~ (fsk2, TF Int)
    inert    fsk ~ (fsk2, TF Int)

    ---> (substitute for a)
    work     TF (fsk2, TF Int) ~ fsk2
    inert    a ~ (fsk2, TF Int)
    inert    fsk ~ (fsk2, TF Int)

    ---> (top-level reduction, re-orient)
    work     fsk2 ~ (TF fsk2, TF Int)
    inert    a ~ (fsk2, TF Int)
    inert    fsk ~ (fsk2, TF Int)

    ---> (attempt to flatten (TF fsk2) to get rid of fsk2
    work     TF fsk2 ~ fsk3
    work     fsk2 ~ (fsk3, TF Int)
    inert    a   ~ (fsk2, TF Int)
    inert    fsk ~ (fsk2, TF Int)

    --->
    work     TF fsk2 ~ fsk3
    inert    fsk2 ~ (fsk3, TF Int)
    inert    a   ~ ((fsk3, TF Int), TF Int)
    inert    fsk ~ ((fsk3, TF Int), TF Int)

Because the incoming given rewrites all the inert givens, we get more and
more duplication in the inert set.  But this really only happens in pathalogical
casee, so we don't care.
-}

eqCanRewrite :: CtEvidence -> CtEvidence -> Bool
eqCanRewrite ev1 ev2 = ctEvFlavourRole ev1 `eqCanRewriteFR` ctEvFlavourRole ev2

-- | Whether or not one 'Ct' can rewrite another is determined by its
-- flavour and its equality relation
type CtFlavourRole = (CtFlavour, EqRel)

-- | Extract the flavour and role from a 'CtEvidence'
ctEvFlavourRole :: CtEvidence -> CtFlavourRole
ctEvFlavourRole ev = (ctEvFlavour ev, ctEvEqRel ev)

-- | Extract the flavour and role from a 'Ct'
ctFlavourRole :: Ct -> CtFlavourRole
ctFlavourRole = ctEvFlavourRole . cc_ev

-- | Extract the flavour and role from a 'FlattenEnv'
feFlavourRole :: FlattenEnv -> CtFlavourRole
feFlavourRole (FE { fe_flavour = flav, fe_eq_rel = eq_rel })
  = (flav, eq_rel)

eqCanRewriteFR :: CtFlavourRole -> CtFlavourRole -> Bool
-- Very important function!
-- See Note [eqCanRewrite]
eqCanRewriteFR (Given,   NomEq)  (_,       _)      = True
eqCanRewriteFR (Given,   ReprEq) (_,       ReprEq) = True
eqCanRewriteFR _                 _                 = False

canRewriteOrSame :: CtEvidence -> CtEvidence -> Bool
-- See Note [canRewriteOrSame]
canRewriteOrSame ev1 ev2 = ev1 `eqCanRewrite` ev2 ||
                           ctEvFlavourRole ev1 == ctEvFlavourRole ev2

{-
Note [eqCanRewrite]
~~~~~~~~~~~~~~~~~~~
(eqCanRewrite ct1 ct2) holds if the constraint ct1 (a CTyEqCan of form
<<<<<<< HEAD
tv ~ ty) can be used to rewrite ct2.

The EqCanRewrite Property:
  * For any a,b in {G,W,D}  if   a eqCanRewrite b
                            then a eqCanRewrite a
  This is what guarantees that canonicalisation will terminate.
  See Note [Applying the inert substitution]
  But this isn't the whole story; see Note [Flattener smelliness]
=======
tv ~ ty) can be used to rewrite ct2.  It must satisfy the properties of
a can-rewrite relation, see Definition [Can-rewrite relation]
>>>>>>> a225c70e

At the moment we don't allow Wanteds to rewrite Wanteds, because that can give
rise to very confusing type error messages.  A good example is Trac #8450.
Here's another
   f :: a -> Bool
   f x = ( [x,'c'], [x,True] ) `seq` True
Here we get
  [W] a ~ Char
  [W] a ~ Bool
but we do not want to complain about Bool ~ Char!

Accordingly, we also don't let Deriveds rewrite Deriveds.

With the solver handling Coercible constraints like equality constraints,
the rewrite conditions must take role into account, never allowing
a representational equality to rewrite a nominal one.

Note [canRewriteOrSame]
~~~~~~~~~~~~~~~~~~~~~~~
canRewriteOrSame is similar but
 * returns True for Wanted/Wanted.
 * works for all kinds of constraints, not just CTyEqCans
See the call sites for explanations.

************************************************************************
*                                                                      *
             Unflattening
*                                                                      *
************************************************************************

An unflattening example:
    [W] F a ~ alpha
flattens to
    [W] F a ~ fmv   (CFunEqCan)
    [W] fmv ~ alpha (CTyEqCan)
We must solve both!
-}

unflatten :: Cts -> Cts -> TcS Cts
unflatten tv_eqs funeqs
 = do { dflags   <- getDynFlags
      ; tclvl    <- getTcLevel

      ; traceTcS "Unflattening" $ braces $
        vcat [ ptext (sLit "Funeqs =") <+> pprCts funeqs
             , ptext (sLit "Tv eqs =") <+> pprCts tv_eqs ]

         -- Step 1: unflatten the CFunEqCans, except if that causes an occurs check
         -- See Note [Unflatten using funeqs first]
      ; funeqs <- foldrBagM (unflatten_funeq dflags) emptyCts funeqs
      ; traceTcS "Unflattening 1" $ braces (pprCts funeqs)

          -- Step 2: unify the irreds, if possible
      ; tv_eqs  <- foldrBagM (unflatten_eq dflags tclvl) emptyCts tv_eqs
      ; traceTcS "Unflattening 2" $ braces (pprCts tv_eqs)

          -- Step 3: fill any remaining fmvs with fresh unification variables
      ; funeqs <- mapBagM finalise_funeq funeqs
      ; traceTcS "Unflattening 3" $ braces (pprCts funeqs)

          -- Step 4: remove any irreds that look like ty ~ ty
      ; tv_eqs <- foldrBagM finalise_eq emptyCts tv_eqs

      ; let all_flat = tv_eqs `andCts` funeqs
      ; traceTcS "Unflattening done" $ braces (pprCts all_flat)

      ; return all_flat }
  where
    ----------------
    unflatten_funeq :: DynFlags -> Ct -> Cts -> TcS Cts
    unflatten_funeq dflags ct@(CFunEqCan { cc_fun = tc, cc_tyargs = xis
                                         , cc_fsk = fmv, cc_ev = ev }) rest
      = do {   -- fmv should be a flatten meta-tv; we now fix its final
               -- value, and then zonking will eliminate it
             filled <- tryFill dflags fmv (mkTyConApp tc xis) ev
           ; return (if filled then rest else ct `consCts` rest) }

    unflatten_funeq _ other_ct _
      = pprPanic "unflatten_funeq" (ppr other_ct)

    ----------------
    finalise_funeq :: Ct -> TcS Ct
    finalise_funeq (CFunEqCan { cc_fsk = fmv, cc_ev = ev })
      = do { demoteUnfilledFmv fmv
           ; return (mkNonCanonical ev) }
    finalise_funeq ct = pprPanic "finalise_funeq" (ppr ct)

    ----------------
    unflatten_eq ::  DynFlags -> TcLevel -> Ct -> Cts -> TcS Cts
    unflatten_eq dflags tclvl ct@(CTyEqCan { cc_ev = ev, cc_tyvar = tv, cc_rhs = rhs }) rest
      | isFmvTyVar tv
      = do { lhs_elim <- tryFill dflags tv rhs ev
           ; if lhs_elim then return rest else
        do { rhs_elim <- try_fill dflags tclvl ev rhs (mkTyVarTy tv)
           ; if rhs_elim then return rest else
             return (ct `consCts` rest) } }

      | otherwise
      = return (ct `consCts` rest)

    unflatten_eq _ _ ct _ = pprPanic "unflatten_irred" (ppr ct)

    ----------------
    finalise_eq :: Ct -> Cts -> TcS Cts
    finalise_eq (CTyEqCan { cc_ev = ev, cc_tyvar = tv
                          , cc_rhs = rhs, cc_eq_rel = eq_rel }) rest
      | isFmvTyVar tv
      = do { ty1 <- zonkTcTyVar tv
           ; ty2 <- zonkTcType rhs
           ; let is_refl = ty1 `tcEqType` ty2
           ; if is_refl then do { when (isWanted ev) $
                                  setEvBind (ctEvId ev)
                                            (EvCoercion $
                                             mkTcReflCo (eqRelRole eq_rel) rhs)
                                ; return rest }
                        else return (mkNonCanonical ev `consCts` rest) }
      | otherwise
      = return (mkNonCanonical ev `consCts` rest)

    finalise_eq ct _ = pprPanic "finalise_irred" (ppr ct)

    ----------------
    try_fill dflags tclvl ev ty1 ty2
      | Just tv1 <- tcGetTyVar_maybe ty1
      , isTouchableOrFmv tclvl tv1
      , typeKind ty1 `isSubKind` tyVarKind tv1
      = tryFill dflags tv1 ty2 ev
      | otherwise
      = return False

tryFill :: DynFlags -> TcTyVar -> TcType -> CtEvidence -> TcS Bool
-- (tryFill tv rhs ev) sees if 'tv' is an un-filled MetaTv
-- If so, and if tv does not appear in 'rhs', set tv := rhs
-- bind the evidence (which should be a CtWanted) to Refl<rhs>
-- and return True.  Otherwise return False
tryFill dflags tv rhs ev
  = ASSERT2( not (isGiven ev), ppr ev )
    do { is_filled <- isFilledMetaTyVar tv
       ; if is_filled then return False else
    do { rhs' <- zonkTcType rhs
       ; case occurCheckExpand dflags tv rhs' of
           OC_OK rhs''    -- Normal case: fill the tyvar
             -> do { when (isWanted ev) $
                     setEvBind (ctEvId ev)
                               (EvCoercion (mkTcReflCo (ctEvRole ev) rhs''))
                   ; setWantedTyBind tv rhs''
                   ; return True }

           _ ->  -- Occurs check
                 return False } }

{-
Note [Unflatten using funeqs first]
~~~~~~~~~~~~~~~~~~~~~~~~~~~~~~~~~~~
    [W] G a ~ Int
    [W] F (G a) ~ G a

do not want to end up with
    [W} F Int ~ Int
because that might actually hold!  Better to end up with the two above
unsolved constraints.  The flat form will be

    G a ~ fmv1     (CFunEqCan)
    F fmv1 ~ fmv2  (CFunEqCan)
    fmv1 ~ Int     (CTyEqCan)
    fmv1 ~ fmv2    (CTyEqCan)

Flatten using the fun-eqs first.
-}<|MERGE_RESOLUTION|>--- conflicted
+++ resolved
@@ -1,15 +1,9 @@
 {-# LANGUAGE CPP #-}
 
 module TcFlatten(
-<<<<<<< HEAD
-   FlattenEnv(..), FlattenMode(..), mkFlattenEnv,
-   flatten, flattenMany, flattenFamApp, flattenAppTyRhs,
-   flattenTyVarOuter,
-=======
    FlattenEnv(..), FlattenMode(..),
    flatten, flattenMany, flatten_many,
    flattenFamApp, flattenTyVarOuter,
->>>>>>> a225c70e
    unflatten,
    eqCanRewrite, eqCanRewriteFR, canRewriteOrSame,
    CtFlavourRole, ctEvFlavourRole, ctFlavourRole
@@ -582,16 +576,10 @@
 -}
 
 data FlattenEnv
-<<<<<<< HEAD
   = FE { fe_mode    :: FlattenMode
        , fe_loc     :: CtLoc
        , fe_flavour :: CtFlavour
        , fe_eq_rel  :: EqRel }   -- See Note [Flattener EqRels]
-=======
-  = FE { fe_mode :: FlattenMode
-       , fe_ev   :: CtEvidence
-       }
->>>>>>> a225c70e
 
 data FlattenMode  -- Postcondition for all three: inert wrt the type substitution
   = FM_FlattenAll          -- Postcondition: function-free
@@ -605,8 +593,8 @@
 
   | FM_SubstOnly           -- See Note [Flattening under a forall]
 
-mkFlattenEnv :: CtEvidence -> FlattenMode -> FlattenEnv
-mkFlattenEnv ctev fm = FE { fe_mode    = fm
+mkFlattenEnv :: FlattenMode -> CtEvidence -> FlattenEnv
+mkFlattenEnv fm ctev = FE { fe_mode    = fm
                           , fe_loc     = ctEvLoc ctev
                           , fe_flavour = ctEvFlavour ctev
                           , fe_eq_rel  = ctEvEqRel ctev }
@@ -657,58 +645,43 @@
 
 -}
 
-<<<<<<< HEAD
--- Flatten a bunch of types all at once. Roles on the coercions returned
--- always match the corresponding roles passed in. The fe_eq_rel field
--- of the FlattenEnv is ignored.
-flattenMany :: FlattenEnv -> [Role] -> [Type] -> TcS ([Xi], [TcCoercion])
-=======
 ------------------
 flatten :: FlattenMode -> CtEvidence -> TcType -> TcS (Xi, TcCoercion)
 flatten mode ev ty
   = runFlatten (flatten_one fmode ty)
   where
-    fmode = FE { fe_mode = mode, fe_ev = ev }
-
-flattenMany :: FlattenMode -> CtEvidence -> [TcType] -> TcS ([Xi], [TcCoercion])
--- Flatten a bunch of types all at once.
-flattenMany mode ev tys
-  = runFlatten (flatten_many fmode tys)
+    fmode = mkFlattenEnv mode ev
+
+flattenMany :: FlattenMode -> CtEvidence -> [Role]
+            -> [TcType] -> TcS ([Xi], [TcCoercion])
+-- Flatten a bunch of types all at once. Roles on the coercions returned
+-- always match the corresponding roles passed in.
+flattenMany mode ev roles tys
+  = runFlatten (flatten_many fmode roles tys)
   where
-    fmode = FE { fe_mode = mode, fe_ev = ev }
-
-flattenFamApp :: FlattenMode -> CtEvidence -> TyCon -> [TcType] -> TcS (Xi, TcCoercion)
+    fmode = mkFlattenEnv mode ev
+
+flattenFamApp :: FlattenMode -> CtEvidence
+              -> TyCon -> [TcType] -> TcS (Xi, TcCoercion)
 flattenFamApp mode ev tc tys
   = runFlatten (flatten_fam_app fmode tc tys)
   where
-    fmode = FE { fe_mode = mode, fe_ev = ev }
+    fmode = mkFlattenEnv mode ev
 
 ------------------
-flatten_many :: FlattenEnv -> [Type] -> TcS ([Xi], [TcCoercion])
->>>>>>> a225c70e
--- Coercions :: Xi ~ Type
+flatten_many :: FlattenEnv -> [Role] -> [Type] -> TcS ([Xi], [TcCoercion])
+-- Coercions :: Xi ~ Type, at roles given
 -- Returns True iff (no flattening happened)
 -- NB: The EvVar inside the 'fe_ev :: CtEvidence' is unused,
 --     we merely want (a) Given/Solved/Derived/Wanted info
 --                    (b) the GivenLoc/WantedLoc for when we create new evidence
-<<<<<<< HEAD
-flattenMany fmode roles tys
-  = -- pprTrace "flattenMany" empty $
-    zipWithAndUnzipM go roles tys
-  where go r ty = case r of
-          Nominal          -> flatten (fmode { fe_eq_rel = NomEq }) ty
-          Representational -> flatten (fmode { fe_eq_rel = ReprEq }) ty
-          Phantom          -> -- See Note [Phantoms in the flattener]
-                              return (ty, mkTcPhantomCo ty ty)
-=======
-flatten_many fmode tys
-  = -- pprTrace "flattenMany" empty $
-    go tys
-  where go []       = return ([],[])
-        go (ty:tys) = do { (xi,co)    <- flatten_one fmode ty
-                         ; (xis,cos)  <- go tys
-                         ; return (xi:xis,co:cos) }
->>>>>>> a225c70e
+flatten_many fmode roles tys
+  = zipWithAndUnzipM go roles tys
+  where
+    go Nominal          ty = flatten_one (fmode { fe_eq_rel = NomEq })  ty
+    go Representational ty = flatten_one (fmode { fe_eq_rel = ReprEq }) ty
+    go Phantom          ty = -- See Note [Phantoms in the flattener]
+                             return (ty, mkTcPhantomCo ty ty)
 
 ------------------
 flatten_one :: FlattenEnv -> TcType -> TcS (Xi, TcCoercion)
@@ -719,36 +692,36 @@
 -- Postcondition: Coercion :: Xi ~ TcType
 -- The role on the result coercion matches the EqRel in the FlattenEnv
 
-<<<<<<< HEAD
-flatten fmode xi@(LitTy {}) = return (xi, mkTcReflCo (feRole fmode) xi)
-=======
-flatten_one _ xi@(LitTy {}) = return (xi, mkTcNomReflCo xi)
->>>>>>> a225c70e
+flatten_one fmode xi@(LitTy {}) = return (xi, mkTcReflCo (feRole fmode) xi)
 
 flatten_one fmode (TyVarTy tv)
   = flattenTyVar fmode tv
 
-<<<<<<< HEAD
-flatten fmode (AppTy ty1 ty2)
+flatten_one fmode (AppTy ty1 ty2)
   = do { (xi1,co1) <- flatten fmode ty1
-       ; flattenAppTyRhs fmode ty1 xi1 co1 ty2 }
-
-flatten fmode (FunTy ty1 ty2)
-  = do { (xi1,co1) <- flatten fmode ty1
-       ; (xi2,co2) <- flatten fmode ty2
-       ; return (mkFunTy xi1 xi2, mkTcFunCo (feRole fmode) co1 co2) }
-=======
-flatten_one fmode (AppTy ty1 ty2)
-  = do { (xi1,co1) <- flatten_one fmode ty1
-       ; (xi2,co2) <- flatten_one fmode ty2
-       ; traceTcS "flatten/appty" (ppr ty1 $$ ppr ty2 $$ ppr xi1 $$ ppr co1 $$ ppr xi2 $$ ppr co2)
-       ; return (mkAppTy xi1 xi2, mkTcAppCo co1 co2) }
+       ; case (fe_eq_rel fmode, nextRole xi1) of
+           (NomEq,  _)                -> flatten_rhs NomEq
+           (ReprEq, Nominal)          -> flatten_rhs NomEq
+           (ReprEq, Representational) -> flatten_rhs ReprEq
+           (ReprEq, Phantom)          ->
+             return (mkAppTy xi1 ty2, co1 `mkTcAppCo` mkTcNomReflCo ty2) }
+  where
+    flatten_rhs eq_rel2
+      = do { (xi2,co2) <- flatten (fmode { fe_eq_rel = eq_rel2 }) ty2
+           ; traceTcS "flatten/appty"
+                      (ppr ty1 $$ ppr ty2 $$ ppr xi1 $$
+                       ppr co1 $$ ppr xi2 $$ ppr co2)
+           ; let role1 = feRole fmode
+                 role2 = eqRelRole eq_rel2
+           ; return ( mkAppTy xi1 xi2
+                    , mkTcTransAppCo role1 co1 xi1 ty1
+                                     role2 co2 xi2 ty2
+                                     role1 ) }}}  -- output should match fmode
 
 flatten_one fmode (FunTy ty1 ty2)
   = do { (xi1,co1) <- flatten_one fmode ty1
        ; (xi2,co2) <- flatten_one fmode ty2
-       ; return (mkFunTy xi1 xi2, mkTcFunCo Nominal co1 co2) }
->>>>>>> a225c70e
+       ; return (mkFunTy xi1 xi2, mkTcFunCo (feRole fmode) co1 co2) }
 
 flatten_one fmode (TyConApp tc tys)
 
@@ -791,44 +764,10 @@
 
 flattenTyConApp :: FlattenEnv -> TyCon -> [TcType] -> TcS (Xi, TcCoercion)
 flattenTyConApp fmode tc tys
-<<<<<<< HEAD
-  = do { (xis, cos) <- flattenMany fmode (tyConRolesX (feRole fmode) tc) tys
-=======
-  = do { (xis, cos) <- flatten_many fmode tys
->>>>>>> a225c70e
-       ; return (mkTyConApp tc xis, mkTcTyConAppCo Nominal tc cos) }
-
--- | Flatten the second type of an AppTy. Needs special consideration because
--- of roles.
-flattenAppTyRhs :: FlattenEnv
-                -> TcType          -- ^ ty1
-                -> Xi              -- ^ xi1
-                -> TcCoercion      -- ^ co1 :: xi1 ~ ty1, at the role from fmode
-                -> TcType          -- ^ ty2
-                -> TcS ( Xi           -- xi1 xi2
-                       , TcCoercion)  -- ^ :: xi1 xi2 ~ ty1 ty2,
-                                      -- at the role from fmode
-flattenAppTyRhs fmode ty1 xi1 co1 ty2
-  = do { let maybe_fmode2 = case (fe_eq_rel fmode, nextRole xi1) of
-               (NomEq,  _)                -> Just fmode  -- no change
-               (ReprEq, Nominal)          -> Just (fmode { fe_eq_rel = NomEq })
-               (ReprEq, Representational) -> Just fmode  -- no change
-               (ReprEq, Phantom)          -> Nothing
-       ; case maybe_fmode2 of
-         { Nothing -> -- See Note [Phantoms in the flattener]
-                      return ( mkAppTy xi1 ty2
-                             , co1 `mkTcAppCo` mkTcNomReflCo ty2 )
-         ; Just fmode2 ->
-    do { (xi2,co2) <- flatten fmode2 ty2
-       ; traceTcS "flatten/appty"
-                  (ppr ty1 $$ ppr ty2 $$ ppr xi1 $$
-                   ppr co1 $$ ppr xi2 $$ ppr co2)
-       ; let role1 = feRole fmode
-             role2 = feRole fmode2
-       ; return ( mkAppTy xi1 xi2
-                , mkTcTransAppCo role1 co1 xi1 ty1
-                                 role2 co2 xi2 ty2
-                                 role1 ) }}}  -- output should match fmode
+  = do { (xis, cos) <- flatten_many fmode (tyConRolesX role tc) tys
+       ; return (mkTyConApp tc xis, mkTcTyConAppCo role tc cos) }
+  where
+    role = feRole fmode
 
 {-
 Note [Flattening synonyms]
@@ -856,7 +795,7 @@
   (b) MUST NOT flatten type family applications
 Hence FMSubstOnly.
 
-For (a) consider   c ~ a, a ~ T (forall b. (b, [c])
+For (a) consider   c ~ a, a ~ T (forall b. (b, [c]))
 If we don't apply the c~a substitution to the second constraint
 we won't see the occurs-check error.
 
@@ -887,13 +826,9 @@
       do { let (tys1, tys_rest) = splitAt (tyConArity tc) tys
          ; (xi1, co1) <- flatten_exact_fam_app fmode tc tys1
                -- co1 :: xi1 ~ F tys1
-<<<<<<< HEAD
 
                -- all Nominal roles b/c the tycon is oversaturated
-         ; (xis_rest, cos_rest) <- flattenMany fmode (repeat Nominal) tys_rest
-=======
-         ; (xis_rest, cos_rest) <- flatten_many fmode tys_rest
->>>>>>> a225c70e
+         ; (xis_rest, cos_rest) <- flatten_many fmode (repeat Nominal) tys_rest
                -- cos_res :: xis_rest ~ tys_rest
          ; return ( mkAppTys xi1 xis_rest   -- NB mkAppTys: rhs_xi might not be a type variable
                                             --    cf Trac #5655
@@ -904,15 +839,14 @@
   = case fe_mode fmode of
        FM_FlattenAll -> flatten_exact_fam_app_fully fmode tc tys
 
-<<<<<<< HEAD
-       FM_SubstOnly -> do { (xis, cos) <- flattenMany fmode roles tys
+       FM_SubstOnly -> do { (xis, cos) <- flatten_many fmode roles tys
                           ; return ( mkTyConApp tc xis
                                    , mkTcTyConAppCo (feRole fmode) tc cos ) }
 
        FM_Avoid tv flat_top ->
-         do { (xis, cos) <- flattenMany fmode roles tys
+         do { (xis, cos) <- flatten_many fmode roles tys
             ; if flat_top || tv `elemVarSet` tyVarsOfTypes xis
-              then flattenExactFamApp_fully fmode tc tys
+              then flatten_exact_fam_app_fully fmode tc tys
               else return ( mkTyConApp tc xis
                           , mkTcTyConAppCo (feRole fmode) tc cos ) }
   where
@@ -922,34 +856,14 @@
 
 flattenExactFamApp_fully fmode tc tys
   = do { let roles = tyConRolesX (feRole fmode) tc
-       ; (xis, cos) <- flattenMany (fmode { fe_mode = FM_FlattenAll }) roles tys
+       ; (xis, cos) <- flatten_many (fmode { fe_mode = FM_FlattenAll }) roles tys
        ; let ret_co = mkTcTyConAppCo (feRole fmode) tc cos
-=======
-       FM_SubstOnly -> do { (xis, cos) <- flatten_many fmode tys
-                          ; return ( mkTyConApp tc xis
-                                   , mkTcTyConAppCo Nominal tc cos ) }
-
-       FM_Avoid tv flat_top -> do { (xis, cos) <- flatten_many fmode tys
-                                  ; if flat_top || tv `elemVarSet` tyVarsOfTypes xis
-                                    then flatten_exact_fam_app_fully fmode tc tys
-                                    else return ( mkTyConApp tc xis
-                                                , mkTcTyConAppCo Nominal tc cos ) }
-
-flatten_exact_fam_app_fully fmode tc tys
-  = do { (xis, cos) <- flatten_many (fmode { fe_mode = FM_FlattenAll })tys
-       ; let ret_co = mkTcTyConAppCo Nominal tc cos
->>>>>>> a225c70e
               -- ret_co :: F xis ~ F tys
 
        ; mb_ct <- lookupFlatCache tc xis
        ; case mb_ct of
-<<<<<<< HEAD
-           Just (co, fsk)  -- co :: F xis ~ fsk
-             | isFskTyVar fsk || (fe_flavour fmode /= Given)
-=======
            Just (co, rhs_ty, ev)  -- co :: F xis ~ fsk
              | ev `canRewriteOrSame` ctxt_ev
->>>>>>> a225c70e
              ->  -- Usable hit in the flat-cache
                  -- We certainly *can* use a Wanted for a Wanted
                 do { traceTcS "flatten/flat-cache hit" $ (ppr tc <+> ppr xis $$ ppr rhs_ty $$ ppr co)
@@ -962,13 +876,6 @@
                                      ret_co) }
                                     -- :: fsk_xi ~ F xis
 
-<<<<<<< HEAD
-           _ -> do { let fam_ty = mkTyConApp tc xis
-                   ; (ev, fsk) <- newFlattenSkolem (fe_flavour fmode)
-                                                   (fe_loc fmode)
-                                                   fam_ty
-                   ; extendFlatCache tc xis (ctEvCoercion ev, fsk)
-=======
            -- Try to reduce the family application right now
            -- See Note [Reduce type family applications eagerly]
            _ -> do { mb_match <- matchFam tc xis
@@ -980,11 +887,12 @@
                                   ; return (xi, mkTcSymCo co `mkTcTransCo` ret_co) } ;
                         Nothing ->
                 do { let fam_ty = mkTyConApp tc xis
-                   ; (ev, fsk) <- newFlattenSkolem ctxt_ev fam_ty
+                   ; (ev, fsk) <- newFlattenSkolem (fe_flavour fmode)
+                                                   (fe_loc fmode)
+                                                   fam_ty
                    ; let fsk_ty = mkTyVarTy fsk
                          co     = ctEvCoercion ev
                    ; extendFlatCache tc xis (co, fsk_ty, ev)
->>>>>>> a225c70e
 
                    -- The new constraint (F xis ~ fsk) is not necessarily inert
                    -- (e.g. the LHS may be a redex) so we must put it in the work list
@@ -995,13 +903,9 @@
                    ; emitFlatWork ct
 
                    ; traceTcS "flatten/flat-cache miss" $ (ppr fam_ty $$ ppr fsk $$ ppr ev)
-<<<<<<< HEAD
-                   ; return ( mkTyVarTy fsk
-                            , maybeTcSubCo (fe_eq_rel fmode)
-                                           (mkTcSymCo (ctEvCoercion ev))
-                              `mkTcTransCo` ret_co ) } }
-=======
-                   ; return (fsk_ty, mkTcSymCo co `mkTcTransCo` ret_co) }
+                   ; return (fsk_ty, maybeTcSubCo (fe_eq_rel fmode)
+                                                  (mkTcSymCo co)
+                                     `mkTcTransCo` ret_co) }
         } } }
 
 {- Note [Reduce type family applications eagerly]
@@ -1019,8 +923,6 @@
 result.  Doing so can save lots of work when the same redex shows up
 more than once.  Note that we record the link from the redex all the
 way to its *final* value, not just the single step reduction.
-
->>>>>>> a225c70e
 
 ************************************************************************
 *                                                                      *
@@ -1101,6 +1003,13 @@
               (K2a) not (fs >= fs)
            or (K2b) not (fw >= fs)
            or (K2c) a not in s
+      (K3) If (b -fs-> s) is in S with (fw >= fs), then
+        (K3a) If the role of fs is nominal: s /= a
+        (K3b) If the role of fs is representational: EITHER
+                a not in s, OR
+                the path from the top of s to a includes at least one non-newtype
+
+
      or (K3) if (b -fs-> a) is in S then not (fw >= fs)
              (a stronger version of (K2))
 
@@ -1253,14 +1162,8 @@
                           ; return (ty2, co2 `mkTcTransCo` co1) }
        }
 
-<<<<<<< HEAD
 flattenTyVarOuter :: FlattenEnv -> TcTyVar
-                  -> TcS (Either TyVar (TcType, TcCoercion, Bool))
-=======
-flattenTyVarOuter, flattenTyVarFinal
-   :: CtEvidence -> TcTyVar
-   -> TcS (Either TyVar (TcType, TcCoercion))
->>>>>>> a225c70e
+                  -> TcS (Either TyVar (TcType, TcCoercion))
 -- Look up the tyvar in
 --   a) the internal MetaTyVar box
 --   b) the tyvar binds
@@ -1277,13 +1180,7 @@
   = do { mb_ty <- isFilledMetaTyVar_maybe tv
        ; case mb_ty of {
            Just ty -> do { traceTcS "Following filled tyvar" (ppr tv <+> equals <+> ppr ty)
-<<<<<<< HEAD
-                         ; return (Right ( ty
-                                         , mkTcReflCo (feRole fmode) ty
-                                         , False)) } ;
-=======
-                         ; return (Right (ty, mkTcNomReflCo ty)) } ;
->>>>>>> a225c70e
+                         ; return (Right (ty, mkTcReflCo (feRole fmode) ty)) } ;
            Nothing ->
 
     -- Try in the inert equalities
@@ -1295,7 +1192,6 @@
              | CTyEqCan { cc_ev = ctev, cc_tyvar = tv, cc_rhs = rhs_ty } <- ct
              , ctEvFlavourRole ctev `eqCanRewriteFR` feFlavourRole fmode
              ->  do { traceTcS "Following inert tyvar" (ppr tv <+> equals <+> ppr rhs_ty $$ ppr ctev)
-<<<<<<< HEAD
                     ; let rewrite_co1 = mkTcSymCo (ctEvCoercion ctev)
                           rewrite_co = case (ctEvEqRel ctev, fe_eq_rel fmode) of
                             (ReprEq, _rel)  -> ASSERT( _rel == ReprEq )
@@ -1306,12 +1202,8 @@
                             (NomEq, ReprEq) -> mkTcSubCo rewrite_co1
 
                        -- See Note [Flattener smelliness]
-                    ; return (Right (rhs_ty, rewrite_co, False)) }
+                    ; return (Right (rhs_ty, rewrite_co)) }
                     -- NB: ct is Derived then fmode must be also, hence
-=======
-                    ; return (Right (rhs_ty, mkTcSymCo (ctEvCoercion ctev))) }
-                    -- NB: ct is Derived then (fe_ev fmode) must be also, hence
->>>>>>> a225c70e
                     -- we are not going to touch the returned coercion
                     -- so ctEvCoercion is fine.
 
@@ -1322,9 +1214,8 @@
 flattenTyVarFinal fmode tv
   = -- Done, but make sure the kind is zonked
     do { let kind       = tyVarKind tv
-<<<<<<< HEAD
              kind_fmode = fmode { fe_mode = FM_SubstOnly }
-       ; (new_knd, _kind_co) <- flatten kind_fmode kind
+       ; (new_knd, _kind_co) <- flatten_one kind_fmode kind
        ; return (setVarType tv new_knd) }
 
 {-
@@ -1392,52 +1283,6 @@
 when b is D and the sequence of a's is G, D. To be able to return True from
 flattenTyVarOuter, we would need n bounded at 1, which it currently isn't.
 
-Note [Applying the inert substitution]
-~~~~~~~~~~~~~~~~~~~~~~~~~~~~~~~~~~~~~~
-The inert CTyEqCans (a ~ ty), inert_eqs, can be treated as a
-substitution, and indeed flattenTyVarOuter applies it to the type
-being flattened.  It has the following properties:
-
- * 'a' is not in fvs(ty)
- * They are *inert*; that is the eqCanRewrite relation is everywhere false
-
-An example of such an inert substitution is:
-
- [G] g1 : ta8 ~ ta4
- [W] g2 : ta4 ~ a5Fj
-
-If you ignored the G/W, it would not be an idempotent, but we don't ignore
-it.  When rewriting a constraint
-    ev_work :: blah
-we only rewrite it with an inert constraint
-    ev_inert1 :: a ~ ty
-if
-    ev_inert1 `eqCanRewrite` ev_work
-
-This process stops in exactly one step; that is, the RHS 'ty' cannot be further
-rewritten by any other inert.  Why not?  If it could, we'd have
-    ev_inert1 :: a ~ ty[b]
-    ev_inert2 :: b ~ ty'
-and
-    ev_inert2 `canRewrite` ev_work
-But by the EqCanRewrite Property (see Note [eqCanRewrite]), that means
-that ev_inert2 `eqCanRewrite` ev_inert1; but that means that 'b' can't
-appear free in ev_inert1's RHS.
-
-When we *unify* a variable, which we write
-  alpha := ty
-we must be sure we aren't creating an infinite type.  But that comes
-from the CTyEqCan invariant that 'a' not in fvs(ty), plus the fact that
-an inert CTyEqCan is fully zonked wrt the current unification assignments.
-In effect they become Givens, implemented via the side-effected substitution.
-=======
-             kind_fmode = FE { fe_ev = ctxt_ev, fe_mode = FM_SubstOnly }
-       ; (new_knd, _kind_co) <- flatten_one kind_fmode kind
-       ; return (Left (setVarType tv new_knd)) }
-
-{-
->>>>>>> a225c70e
-
 Note [An alternative story for the inert substitution]
 ~~~~~~~~~~~~~~~~~~~~~~~~~~~~~~~~~~~~~~~~~~~~~~~~~~~~~~
 (This entire note is just background, left here in case we ever want
@@ -1543,19 +1388,8 @@
 Note [eqCanRewrite]
 ~~~~~~~~~~~~~~~~~~~
 (eqCanRewrite ct1 ct2) holds if the constraint ct1 (a CTyEqCan of form
-<<<<<<< HEAD
-tv ~ ty) can be used to rewrite ct2.
-
-The EqCanRewrite Property:
-  * For any a,b in {G,W,D}  if   a eqCanRewrite b
-                            then a eqCanRewrite a
-  This is what guarantees that canonicalisation will terminate.
-  See Note [Applying the inert substitution]
-  But this isn't the whole story; see Note [Flattener smelliness]
-=======
 tv ~ ty) can be used to rewrite ct2.  It must satisfy the properties of
 a can-rewrite relation, see Definition [Can-rewrite relation]
->>>>>>> a225c70e
 
 At the moment we don't allow Wanteds to rewrite Wanteds, because that can give
 rise to very confusing type error messages.  A good example is Trac #8450.
