--- conflicted
+++ resolved
@@ -35,11 +35,8 @@
 import Pair
 import Util
 import BasicTypes
-<<<<<<< HEAD
 import Data.Maybe ( isJust )
-=======
 import FastString
->>>>>>> a225c70e
 
 {-
 ************************************************************************
@@ -217,14 +214,9 @@
     `andWhenContinue` emitSuperclasses
 
 canClass ev cls tys
-<<<<<<< HEAD
   =   -- all classes do *nominal* matching
     ASSERT2( ctEvRole ev == Nominal, ppr ev $$ ppr cls $$ ppr tys )
-    do { let fmode = mkFlattenEnv ev FM_FlattenAll
-       ; (xis, cos) <- flattenMany fmode (repeat Nominal) tys
-=======
-  = do { (xis, cos) <- flattenMany FM_FlattenAll ev tys
->>>>>>> a225c70e
+    do { (xis, cos) <- flattenMany FM_FlattenAll ev (repeat Nominal) tys
        ; let co = mkTcTyConAppCo Nominal (classTyCon cls) cos
              xi = mkClassPred cls xis
              mk_ct new_ev = CDictCan { cc_ev = new_ev
@@ -359,22 +351,9 @@
 -- Precondition: ty not a tuple and no other evidence form
 canIrred old_ev
   = do { let old_ty = ctEvPred old_ev
-<<<<<<< HEAD
-             fmode  = mkFlattenEnv old_ev FM_FlattenAll
-                      -- Flatten (F [a]), say, so that it can reduce to Eq a
-       ; traceTcS "can_pred" (text "IrredPred = " <+> ppr old_ty)
-       ; (xi,co) <- flatten fmode old_ty -- co :: xi ~ old_ty
-       ; rewriteEvidence old_ev xi co `andWhenContinue` \ new_ev ->
-=======
        ; traceTcS "can_pred" (text "IrredPred = " <+> ppr old_ty)
        ; (xi,co) <- flatten FM_FlattenAll old_ev old_ty -- co :: xi ~ old_ty
-                      -- Flatten (F [a]), say, so that it can reduce to Eq a
-       ; mb <- rewriteEvidence old_ev xi co
-       ; case mb of {
-             Stop ev s           -> return (Stop ev s) ;
-             ContinueWith new_ev ->
-
->>>>>>> a225c70e
+       ; rewriteEvidence old_ev xi co `andWhenContinue` \ new_ev ->
     do { -- Re-classify, in case flattening has improved its shape
        ; case classifyPredType (ctEvPred new_ev) of
            ClassPred cls tys     -> canClassNC new_ev cls tys
@@ -385,26 +364,13 @@
 
 canHole :: CtEvidence -> OccName -> HoleSort -> TcS (StopOrContinue Ct)
 canHole ev occ hole_sort
-<<<<<<< HEAD
-  = do { let ty    = ctEvPred ev
-             fmode = mkFlattenEnv ev FM_SubstOnly
-       ; (xi,co) <- flatten fmode ty -- co :: xi ~ ty
+  = do { let ty = ctEvPred ev
+       ; (xi,co) <- flatten FM_SubstOnly ev ty -- co :: xi ~ ty
        ; rewriteEvidence ev xi co `andWhenContinue` \ new_ev ->
     do { emitInsoluble (CHoleCan { cc_ev = new_ev
                                  , cc_occ = occ
                                  , cc_hole = hole_sort })
        ; stopWith new_ev "Emit insoluble hole" } }
-=======
-  = do { let ty = ctEvPred ev
-       ; (xi,co) <- flatten FM_SubstOnly ev ty -- co :: xi ~ ty
-       ; mb <- rewriteEvidence ev xi co
-       ; case mb of
-           ContinueWith new_ev -> do { emitInsoluble (CHoleCan { cc_ev = new_ev
-                                                               , cc_occ = occ
-                                                               , cc_hole = hole_sort })
-                                     ; stopWith new_ev "Emit insoluble hole" }
-           Stop ev s -> return (Stop ev s) } -- Found a cached copy; won't happen
->>>>>>> a225c70e
 
 {-
 ************************************************************************
@@ -497,15 +463,9 @@
       --       should not fail, but get the app/app case
   = canEqHardFailure ev eq_rel ps_ty1 ps_ty2
 
-<<<<<<< HEAD
 can_eq_nc' _rdr_env _envs ev eq_rel (FunTy s1 t1) _ (FunTy s2 t2) _
-  = canDecomposableTyConAppOK ev eq_rel funTyCon [s1,t1] [s2,t2]
-=======
-can_eq_nc' ev (FunTy s1 t1) _ (FunTy s2 t2) _
-  = do { canDecomposableTyConAppOK ev funTyCon [s1,t1] [s2,t2]
+  = do { canDecomposableTyConAppOK ev eq_rel funTyCon [s1,t1] [s2,t2]
        ; stopWith ev "Decomposed FunTyCon" }
-
->>>>>>> a225c70e
 
 can_eq_nc' _rdr_env _envs ev eq_rel (FunTy {}) ps_ty1 (TyConApp tc2 _) ps_ty2
   | isDecomposableTyCon tc2
@@ -528,19 +488,12 @@
         pprEq s1 s2    -- See Note [Do not decompose given polytype equalities]
       ; stopWith ev "Discard given polytype equality" }
 
-<<<<<<< HEAD
-can_eq_nc' _rdr_env _envs ev eq_rel (AppTy s1 t1) ps_ty1 ty2 ps_ty2
-  = can_eq_app ev eq_rel NotSwapped s1 t1 ps_ty1 ty2 ps_ty2
-can_eq_nc' _rdr_env _envs ev eq_rel ty1 ps_ty1 (AppTy s2 t2) ps_ty2
-  = can_eq_app ev eq_rel IsSwapped s2 t2 ps_ty2 ty1 ps_ty1
-=======
-can_eq_nc' ev (AppTy {}) ps_ty1 _ ps_ty2
-  | isGiven ev = try_decompose_app ev ps_ty1 ps_ty2
-  | otherwise  = can_eq_wanted_app ev ps_ty1 ps_ty2
-can_eq_nc' ev _ ps_ty1 (AppTy {}) ps_ty2
-  | isGiven ev = try_decompose_app ev ps_ty1 ps_ty2
-  | otherwise  = can_eq_wanted_app ev ps_ty1 ps_ty2
->>>>>>> a225c70e
+can_eq_nc' _rdr_env _envs ev eq_rel (AppTy {}) ps_ty1 _ ps_ty2
+  | isGiven ev = try_decompose_app ev eq_rel ps_ty1 ps_ty2
+  | otherwise  = can_eq_wanted_app ev eq_rel ps_ty1 ps_ty2
+can_eq_nc' _rdr_env _envs ev eq_rel _ ps_ty1 (AppTy {}) ps_ty2
+  | isGiven ev = try_decompose_app ev eq_rel ps_ty1 ps_ty2
+  | otherwise  = can_eq_wanted_app ev eq_rel ps_ty1 ps_ty2
 
 -- Everything else is a definite type error, eg LitTy ~ TyConApp
 can_eq_nc' _rdr_env _envs ev eq_rel _ ps_ty1 _ ps_ty2
@@ -554,65 +507,12 @@
 -- Canonicalise a non-canonical equality of form (F tys ~ ty)
 --   or the swapped version thereof
 -- Flatten both sides and go round again
-<<<<<<< HEAD
 can_eq_fam_nc ev eq_rel swapped fn tys rhs ps_rhs
-  = do { let fmode = mkFlattenEnv ev FM_FlattenAll
-       ; (xi_lhs, co_lhs) <- flattenFamApp fmode fn tys
+  = do { (xi_lhs, co_lhs) <- flattenFamApp FM_FlattenAll ev fn tys
        ; rewriteEqEvidence ev eq_rel swapped xi_lhs rhs co_lhs
                            (mkTcReflCo (eqRelRole eq_rel) rhs)
          `andWhenContinue` \ new_ev ->
          can_eq_nc new_ev eq_rel xi_lhs xi_lhs rhs ps_rhs }
-
-------------
-can_eq_app, can_eq_flat_app
-    :: CtEvidence -> EqRel -> SwapFlag
-    -> Type -> Type -> Type  -- LHS (s1 t2), after and before type-synonym expansion, resp
-    -> Type -> Type          -- RHS (ty2),   after and before type-synonym expansion, resp
-    -> TcS (StopOrContinue Ct)
--- See Note [Canonicalising type applications]
-can_eq_app ev eq_rel swapped s1 t1 ps_ty1 ty2 ps_ty2
-  =  do { traceTcS "can_eq_app 1" $
-          vcat [ ppr ev, ppr swapped, ppr s1, ppr t1, ppr ty2 ]
-        ; let fmode = mkFlattenEnv ev FM_FlattenAll
-        ; (xi_s1, co_s1) <- flatten fmode s1
-        ; traceTcS "can_eq_app 2" $ vcat [ ppr ev, ppr xi_s1 ]
-        ; if s1 `tcEqType` xi_s1
-          then can_eq_flat_app ev eq_rel swapped s1 t1 ps_ty1 ty2 ps_ty2
-          else
-     do { (xi1, co1) <- flattenAppTyRhs fmode s1 xi_s1 co_s1 t1
-             -- We flatten t1 as well so that (xi_s1 xi_t1) is well-kinded
-             -- If we form (xi_s1 t1) that might (appear) ill-kinded,
-             -- and then crash in a call to typeKind
-        ; traceTcS "can_eq_app 3" $ vcat [ ppr ev, ppr xi1, ppr co1 ]
-        ; rewriteEqEvidence ev eq_rel swapped xi1 ps_ty2
-                            co1 (mkTcReflCo (eqRelRole eq_rel) ps_ty2)
-          `andWhenContinue` \ new_ev ->
-          can_eq_nc new_ev eq_rel xi1 xi1 ty2 ps_ty2 }}
-
--- Preconditions: s1  is already flattened
---                ty2 is not a type variable, so flattening
---                    can't turn it into an application if it
---                    doesn't look like one already
--- See Note [Canonicalising type applications]
-can_eq_flat_app ev eq_rel swapped s1 t1 ps_ty1 ty2 ps_ty2
-  | NomEq <- eq_rel
-  , Just (s2,t2) <- tcSplitAppTy_maybe ty2
-  = unSwap swapped decompose_it (s1,t1) (s2,t2)
-  | ReprEq <- eq_rel
-  , mkAppTy s1 t1 `eqType` ty2  -- See Note [AppTy reflexivity check]
-  = canEqReflexive ev eq_rel ty2
-  | otherwise
-  = -- we're hosed. give up.
-    unSwap swapped (canEqFailure ev eq_rel) ps_ty1 ps_ty2
-  where
-    decompose_it (s1,t1) (s2,t2)
-      = do { let xevcomp [x,y] = EvCoercion (mkTcAppCo (evTermCoercion x) (evTermCoercion y))
-                 xevcomp _ = error "canEqAppTy: can't happen" -- Can't happen
-                 xevdecomp x = let xco = evTermCoercion x
-                               in [ EvCoercion (mkTcLRCo CLeft xco)
-                                  , EvCoercion (mkTcLRCo CRight xco)]
-           ; xCtEvidence ev (XEvTerm [mkTcEqPred s1 s2, mkTcEqPred t1 t2] xevcomp xevdecomp)
-           ; stopWith ev "Decomposed AppTy" }
 
 {-
 Note [Eager reflexivity check]
@@ -705,48 +605,38 @@
         occ  = nameOccName dc_name
   , gre : _               <- return $ lookupGRE_Name rdr_env dc_name
   , Imported (imp_spec:_) <- return $ gre_prov gre ]
-=======
-can_eq_fam_nc ev swapped fn tys rhs ps_rhs
-  = do { (xi_lhs, co_lhs) <- flattenFamApp FM_FlattenAll ev fn tys
-       ; mb_ct <- rewriteEqEvidence ev swapped xi_lhs rhs co_lhs (mkTcNomReflCo rhs)
-       ; case mb_ct of
-           Stop ev s           -> return (Stop ev s)
-           ContinueWith new_ev -> can_eq_nc new_ev xi_lhs xi_lhs rhs ps_rhs }
-
------------------------------------
--- Dealing with AppTy
--- See Note [Canonicalising type applications]
-
+
+-------------------------------------------------
 can_eq_wanted_app :: CtEvidence -> TcType -> TcType
                   -> TcS (StopOrContinue Ct)
 -- One or the other is an App; neither is a type variable
 -- See Note [Canonicalising type applications]
-can_eq_wanted_app ev ty1 ty2
+can_eq_wanted_app ev eq_rel ty1 ty2
   = do { (xi1, co1) <- flatten FM_FlattenAll ev ty1
        ; (xi2, co2) <- flatten FM_FlattenAll ev ty2
-        ; mb_ct <- rewriteEqEvidence ev NotSwapped xi1 xi2 co1 co2
-        ; case mb_ct of {
-            Stop ev s           -> return (Stop ev s) ;
-            ContinueWith new_ev -> try_decompose_app new_ev xi1 xi2 } }
-
-try_decompose_app :: CtEvidence -> TcType -> TcType -> TcS (StopOrContinue Ct)
+        ; rewriteEqEvidence ev NotSwapped xi1 xi2 co1 co2
+          `andWhenContinue` \ new_ev ->
+          try_decompose_app new_ev eq_rel xi1 xi2 }
+
+try_decompose_app :: CtEvidence -> EqRel
+                  -> TcType -> TcType -> TcS (StopOrContinue Ct)
 -- Preconditions: neither is a type variable
 --                so can't turn it into an application if it
 --                   doesn't look like one already
 -- See Note [Canonicalising type applications]
-try_decompose_app ev ty1 ty2
+try_decompose_app ev NomEq ty1 ty2
    | AppTy s1 t1  <- ty1
    = case tcSplitAppTy_maybe ty2 of
-       Nothing      -> canEqFailure ev ty1 ty2
+       Nothing      -> canEqHardFailure ev NomEq ty1 ty2
        Just (s2,t2) -> do_decompose s1 t1 s2 t2
 
    | AppTy s2 t2 <- ty2
    = case tcSplitAppTy_maybe ty1 of
-       Nothing      -> canEqFailure ev ty1 ty2
+       Nothing      -> canEqHardFailure ev NomEq ty1 ty2
        Just (s1,t1) -> do_decompose s1 t1 s2 t2
 
    | otherwise  -- Neither is an AppTy
-   = canEqNC ev ty1 ty2
+   = canEqNC ev NomEq ty1 ty2
    where
      -- do_decompose is like xCtEvidence, but recurses
      -- to try_decompose_app to decompose a chain of AppTys
@@ -770,19 +660,21 @@
             ; try_decompose_app evar_s s1 s2 }
        | otherwise  -- Can't happen
        = error "try_decompose_app"
->>>>>>> a225c70e
+
+try_decompose_app ev ReprEq ty1 ty2
+  | ty1 `eqType` ty2   -- See Note [AppTy reflexivity check]
+  = canEqReflexive ev ReprEq ty1
+
+  | otherwise
+  = canEqFailure ev ReprEq ty1 ty2
 
 ------------------------
 canDecomposableTyConApp :: CtEvidence -> EqRel
                         -> TyCon -> [TcType]
                         -> TyCon -> [TcType]
                         -> TcS (StopOrContinue Ct)
-<<<<<<< HEAD
+-- See Note [Decomposing TyConApps]
 canDecomposableTyConApp ev eq_rel tc1 tys1 tc2 tys2
-=======
--- See Note [Decomposing TyConApps]
-canDecomposableTyConApp ev tc1 tys1 tc2 tys2
->>>>>>> a225c70e
   | tc1 /= tc2 || length tys1 /= length tys2
     -- Fail straight away for better error messages
   = let eq_failure
@@ -794,10 +686,10 @@
     eq_failure ev eq_rel (mkTyConApp tc1 tys1) (mkTyConApp tc2 tys2)
 
   | otherwise
-<<<<<<< HEAD
   = do { traceTcS "canDecomposableTyConApp"
                   (ppr ev $$ ppr eq_rel $$ ppr tc1 $$ ppr tys1 $$ ppr tys2)
-       ; canDecomposableTyConAppOK ev eq_rel tc1 tys1 tys2 }
+       ; canDecomposableTyConAppOK ev eq_rel tc1 tys1 tys2
+       ; stopWith ev "Decomposed TyConApp" }
 
 {-
 Note [Use canEqFailure in canDecomposableTyConApp]
@@ -813,101 +705,32 @@
 Suppose we are canonicalising (Int ~R DF (T a)), where we don't yet
 know `a`. This is *not* a hard failure, because we might soon learn
 that `a` is, in fact, Char, and then the equality succeeds.
-
-Note [Tiresome Phantoms]
-~~~~~~~~~~~~~~~~~~~~~~~~
-Say we have
-
-data T r p n = ...
-type role T representational phantom nominal
-
-and we have a constraint (Coercible (T a b c) (T d e f)). When decomposing
-the TyConApp, we don't want to produce any constraint relating `b` and `e`,
-the phantom arguments. So, in building the XEvTerm, we must make sure to
-omit the phantoms. The faffing about seen here is to either remove phantoms
-or reinsert them back in appropriately.
-
-The alternative to this is to have the solver be aware of phantoms and
-solve them in a top-level reaction. That somehow seems worse than just
-a little fiddliness right here.
 -}
-=======
-  = do { traceTcS "canDecomposableTyConApp" (ppr ev $$ ppr tc1 $$ ppr tys1 $$ ppr tys2)
-       ; canDecomposableTyConAppOK ev tc1 tys1 tys2
-       ; stopWith ev "Decomposed TyConApp" }
->>>>>>> a225c70e
 
 canDecomposableTyConAppOK :: CtEvidence -> EqRel
                           -> TyCon -> [TcType] -> [TcType]
-<<<<<<< HEAD
-                          -> TcS (StopOrContinue Ct)
-canDecomposableTyConAppOK ev NomEq tc tys1 tys2
-  = do { let xcomp xs  = EvCoercion (mkTcTyConAppCo Nominal tc
-                                                    (map evTermCoercion xs))
-             xdecomp x = zipWith (\_ i ->
-                                   EvCoercion $
-                                   mkTcNthCo i (evTermCoercion x))
-                                 tys1 [0..]
-             xev = XEvTerm (zipWith mkTcEqPred tys1 tys2) xcomp xdecomp
-       ; xCtEvidence ev xev
-       ; stopWith ev "Decomposed nominal TyConApp" }
-
--- See Note [Tiresome Phantoms]
-canDecomposableTyConAppOK ev ReprEq tc tys1 tys2
-  = do { xCtEvidence ev (XEvTerm new_preds xcomp xdecomp)
-       ; stopWith ev "Decomposed representational TyConApp" }
+                          -> TcS ()
+-- Precondition: tys1 and tys2 are the same length, hence "OK"
+canDecomposableTyConAppOK ev eq_rel tc tys1 tys2
+  = case ev of
+     CtDerived { ctev_loc = loc }
+        -> unifyDeriveds loc tc_roles tys1 tys2
+
+     CtWanted { ctev_evar = evar, ctev_loc = loc }
+        -> do { cos <- zipWith3M (unifyWanted loc) tc_roles tys1 tys2
+              ; setEvBind evar (EvCoercion (mkTcTyConAppCo role tc cos)) }
+
+     CtGiven { ctev_evtm = ev_tm, ctev_loc = loc }
+        -> do { let ev_co = evTermCoercion ev_tm
+              ; given_evs <- newGivenEvVars loc $
+                             [ ( mkTcEqPredRole r ty1 ty2
+                               , EvCoercion (mkTcNthCo i ev_co) )
+                             | (r, ty1, ty2, i) <- zip4 tc_roles tys1 tys2 [0..]
+                             , r /= Phantom ]
+              ; emitWorkNC given_evs }
   where
-    roles           = tyConRolesX Representational tc
-    non_phant_roles = filter (/= Phantom) roles
-
-      -- only Nominal and Representational roles are important
-    args_important :: [Bool]
-    args_important = map (/= Phantom) roles
-
-    -- splits a list into two based on a boolean flag
-    partition_list :: [Bool]     -- flags
-                   -> [a]
-                   -> ( [a]      -- "True"s
-                      , [a] )    -- "False"s
-    partition_list = go [] []
-      where go t_acc f_acc (True : bs)  (x:xs)
-              = go (x : t_acc) f_acc bs xs
-            go t_acc f_acc (False : bs) (x:xs)
-              = go t_acc (x : f_acc) bs xs
-            go t_acc f_acc _ _ = (reverse t_acc, reverse f_acc)
-
-    -- merges two lists based on a boolean flag
-    -- length flags >= length Trues + length Falses
-    unpartition_list :: [Bool]   -- flags
-                     -> [a]      -- "True" list
-                     -> [a]      -- "False" list
-                     -> [a]
-    unpartition_list = go []
-      where go acc (True : bs)  (t:ts) fs = go (t:acc) bs ts fs
-            go acc (False : bs) ts (f:fs) = go (f:acc) bs ts fs
-            go acc _            _  _      = reverse acc
-
-    -- remove all elements from a list that correspond to phantoms
-    remove_phantoms :: [a] -> [a]
-    remove_phantoms = fst . partition_list args_important
-
-    (non_phants1, phants1) = partition_list args_important tys1
-    (non_phants2, phants2) = partition_list args_important tys2
-
-    new_preds = zipWith3 mkTcEqPredRole non_phant_roles
-                                        non_phants1 non_phants2
-
-    phant_cos = zipWith mkTcPhantomCo phants1 phants2
-    xcomp xs  = EvCoercion $
-                mkTcTyConAppCo Representational tc $
-                unpartition_list args_important cos phant_cos
-      where cos = map evTermCoercion xs
-
-    xdecomp x = remove_phantoms $
-                zipWith (\_ i ->
-                          EvCoercion $
-                          mkTcNthCo i (evTermCoercion x))
-                        tys1 [0..]
+    role     = eqRelRole eq_rel
+    tc_roles = tyConRolesX role tc
 
 -- | Call when canonicalizing an equality fails, but if the equality is
 -- representational, there is some hope for the future.
@@ -915,10 +738,9 @@
 canEqFailure :: CtEvidence -> EqRel
              -> TcType -> TcType -> TcS (StopOrContinue Ct)
 canEqFailure ev ReprEq ty1 ty2
-  = do { let fmode = mkFlattenEnv ev FM_FlattenAll
-          -- See Note [Flatten irreducible representational equalities]
-       ; (xi1, co1) <- flatten fmode ty1
-       ; (xi2, co2) <- flatten fmode ty2
+  = do { -- See Note [Flatten irreducible representational equalities]
+         (xi1, co1) <- flatten FM_FlattenAll ev ty1
+       ; (xi2, co2) <- flatten FM_FlattenAll ev ty2
        ; traceTcS "canEqFailure with ReprEq" $
          vcat [ ppr ev, ppr ty1, ppr ty2, ppr xi1, ppr xi2 ]
        ; if xi1 `eqType` ty1 && xi2 `eqType` ty2
@@ -933,9 +755,8 @@
                  -> TcType -> TcType -> TcS (StopOrContinue Ct)
 -- See Note [Make sure that insolubles are fully rewritten]
 canEqHardFailure ev eq_rel ty1 ty2
-  = do { let fmode = mkFlattenEnv ev FM_SubstOnly
-       ; (s1, co1) <- flatten fmode ty1
-       ; (s2, co2) <- flatten fmode ty2
+  = do { (s1, co1) <- flatten FM_SubstOnly ev ty1
+       ; (s2, co2) <- flatten FM_SubstOnly ev ty2
        ; rewriteEqEvidence ev eq_rel NotSwapped s1 s2 co1 co2
          `andWhenContinue` \ new_ev ->
     do { emitInsoluble (mkNonCanonical new_ev)
@@ -962,39 +783,7 @@
     flattening the RHS, the reflexivity check fails, and we give up. However,
     flattening the RHS rewrites `g` to `f`, the reflexivity check succeeds,
     and we go on to glory.
-=======
-                          -> TcS ()
--- Precondition: tys1 and tys2 are the same length, hence "OK"
-canDecomposableTyConAppOK ev tc1 tys1 tys2
-  = case ev of
-     CtDerived { ctev_loc = loc }
-        -> mapM_ (unifyDerived loc) (zipWith Pair tys1 tys2)
-
-     CtWanted { ctev_evar = evar, ctev_loc = loc }
-        -> do { cos <- zipWithM (unifyWanted loc) tys1 tys2
-              ; setEvBind evar (EvCoercion (mkTcTyConAppCo Nominal tc1 cos)) }
-
-     CtGiven { ctev_evtm = ev_tm, ctev_loc = loc }
-        -> do { given_evs <- newGivenEvVars loc $
-                             zipWith3 (mk_given ev_tm) tys1 tys2 [0..]
-              ; emitWorkNC given_evs }
-  where
-    mk_given ev_tm ty1 ty2 i
-       = (mkTcEqPred ty1 ty2, EvCoercion (mkTcNthCo i (evTermCoercion ev_tm)))
-
---------------------
-canEqFailure :: CtEvidence -> TcType -> TcType -> TcS (StopOrContinue Ct)
--- See Note [Make sure that insolubles are fully rewritten]
-canEqFailure ev ty1 ty2
-  = do { (s1, co1) <- flatten FM_SubstOnly ev ty1
-       ; (s2, co2) <- flatten FM_SubstOnly ev ty2
-       ; mb_ct <- rewriteEqEvidence ev NotSwapped s1 s2 co1 co2
-       ; case mb_ct of
-           ContinueWith new_ev -> do { emitInsoluble (mkNonCanonical new_ev)
-                                     ; stopWith new_ev "Definitely not equal" }
-           Stop ev s -> pprPanic "canEqFailure" (s $$ ppr ev $$ ppr ty1 $$ ppr ty2) }
-
-{-
+
 Note [Decomposing TyConApps]
 ~~~~~~~~~~~~~~~~~~~~~~~~~~~~
 If we see (T s1 t1 ~ T s2 t2), then we can just decompose to
@@ -1007,8 +796,6 @@
 
 So canDecomposableTyCon is a fast-path decomposition that uses
 unifyWanted etc to short-cut that work.
-
->>>>>>> a225c70e
 
 Note [Canonicalising type applications]
 ~~~~~~~~~~~~~~~~~~~~~~~~~~~~~~~~~~~~~~~
@@ -1097,31 +884,16 @@
 -- and the RHS is a fsk, which we must *not* substitute.
 -- So just substitute in the LHS
 canCFunEqCan ev fn tys fsk
-<<<<<<< HEAD
-  = do { let fmode = mkFlattenEnv ev FM_FlattenAll
-       ; (tys', cos) <- flattenMany fmode (repeat Nominal) tys
-=======
-  = do { (tys', cos) <- flattenMany FM_FlattenAll ev tys
->>>>>>> a225c70e
+  = do { (tys', cos) <- flattenMany FM_FlattenAll ev (repeat Nominal) tys
                         -- cos :: tys' ~ tys
        ; let lhs_co  = mkTcTyConAppCo Nominal fn cos
                         -- :: F tys' ~ F tys
              new_lhs = mkTyConApp fn tys'
              fsk_ty  = mkTyVarTy fsk
-<<<<<<< HEAD
        ; rewriteEqEvidence ev NomEq NotSwapped new_lhs fsk_ty
                            lhs_co (mkTcNomReflCo fsk_ty)
          `andWhenContinue` \ ev' ->
-    do { extendFlatCache fn tys' (ctEvCoercion ev', fsk)
-=======
-       ; mb_ev <- rewriteEqEvidence ev NotSwapped new_lhs fsk_ty
-                                    lhs_co (mkTcNomReflCo fsk_ty)
-       ; case mb_ev of {
-           Stop ev s        -> return (Stop ev s) ;
-           ContinueWith ev' ->
-
-    do { extendFlatCache fn tys' (ctEvCoercion ev', fsk_ty, ev')
->>>>>>> a225c70e
+    do { extendFlatCache fn tys' (ctEvCoercion ev', fsk, ev')
        ; continueWith (CFunEqCan { cc_ev = ev', cc_fun = fn
                                  , cc_tyargs = tys', cc_fsk = fsk }) } }
 
@@ -1136,8 +908,7 @@
        ; let fmode = mkFlattenEnv ev FM_FlattenAll  -- the FM_ param is ignored
        ; mb_yes <- flattenTyVarOuter fmode tv1
        ; case mb_yes of
-<<<<<<< HEAD
-         { Right (ty1, co1, _) -> -- co1 :: ty1 ~ tv1
+         { Right (ty1, co1) -> -- co1 :: ty1 ~ tv1
              do { traceTcS "canEqTyVar2"
                            (vcat [ ppr tv1, ppr ty2, ppr swapped
                                  , ppr ty1 , ppUnless (isDerived ev) (ppr co1)])
@@ -1151,8 +922,7 @@
          -- let fmode = FE { fe_ev = ev, fe_mode = FM_Avoid tv1' True }
          -- Flatten the RHS less vigorously, to avoid gratuitous flattening
          -- True <=> xi2 should not itself be a type-function application
-         let fmode = mkFlattenEnv ev FM_FlattenAll
-       ; (xi2, co2) <- flatten fmode ps_ty2 -- co2 :: xi2 ~ ps_ty2
+       ; (xi2, co2) <- flatten FM_FlattenAll ev ps_ty2 -- co2 :: xi2 ~ ps_ty2
                       -- Use ps_ty2 to preserve type synonyms if poss
        ; traceTcS "canEqTyVar flat LHS"
            (vcat [ ppr tv1, ppr tv1', ppr ty2, ppr swapped, ppr xi2 ])
@@ -1172,25 +942,6 @@
                      `andWhenContinue` \ new_ev ->
                      can_eq_nc new_ev eq_rel xi1 xi1 xi2 xi2 }
            _ -> canEqTyVar2 dflags ev eq_rel swapped tv1' xi2 co2 } } }
-=======
-           Right (ty1, co1)  -- co1 :: ty1 ~ tv1
-                     -> do { mb <- rewriteEqEvidence ev swapped  ty1 ps_ty2
-                                                     co1 (mkTcNomReflCo ps_ty2)
-                           ; traceTcS "canEqTyVar2" (vcat [ppr tv1, ppr ty2, ppr swapped, ppr ty1,
-                                                           ppUnless (isDerived ev) (ppr co1)])
-                           ; case mb of
-                               Stop ev s           -> return (Stop ev s)
-                               ContinueWith new_ev -> can_eq_nc new_ev ty1 ty1 ty2 ps_ty2 }
-
-           Left tv1' -> do { -- FM_Avoid commented out: see Note [Lazy flattening] in TcFlatten
-                             -- let fmode = FE { fe_ev = ev, fe_mode = FM_Avoid tv1' True }
-                                 -- Flatten the RHS less vigorously, to avoid gratuitous flattening
-                                 -- True <=> xi2 should not itself be a type-function application
-                           ; (xi2, co2) <- flatten FM_FlattenAll ev ps_ty2 -- co2 :: xi2 ~ ps_ty2
-                                           -- Use ps_ty2 to preserve type synonyms if poss
-                           ; dflags <- getDynFlags
-                           ; canEqTyVar2 dflags ev swapped tv1' xi2 co2 } }
->>>>>>> a225c70e
 
 canEqTyVar2 :: DynFlags
             -> CtEvidence   -- olhs ~ orhs (or, if swapped, orhs ~ olhs)
@@ -1650,6 +1401,7 @@
        ; case r of
            Stop ev s       -> return (Stop ev s)
            ContinueWith ct -> tcs2 ct }
+infixr 0 `andWhenContinue`    -- allow chaining with ($)
 
 rewriteEvidence :: CtEvidence   -- old evidence
                 -> TcPredType   -- new predicate
@@ -1706,16 +1458,20 @@
   | isTcReflCo co -- See Note [Rewriting with Refl]
   = return (ContinueWith (old_ev { ctev_pred = new_pred }))
 
-rewriteEvidence (CtGiven { ctev_evtm = old_tm , ctev_loc = loc }) new_pred co
+rewriteEvidence ev@(CtGiven { ctev_evtm = old_tm , ctev_loc = loc }) new_pred co
   = do { new_ev <- newGivenEvVar loc (new_pred, new_tm)  -- See Note [Bind new Givens immediately]
        ; return (ContinueWith new_ev) }
   where
-    new_tm = mkEvCast old_tm (mkTcSubCo (mkTcSymCo co))  -- mkEvCast optimises ReflCo
+    -- mkEvCast optimises ReflCo
+    new_tm = mkEvCast old_tm (tcDowngradeRole Representational
+                                              (ctEvRole ev)
+                                              (mkTcSymCo co))  
 
 rewriteEvidence ev@(CtWanted { ctev_evar = evar, ctev_loc = loc }) new_pred co
   = do { (new_ev, freshness) <- newWantedEvVar loc new_pred
-       ; MASSERT( tcCoercionRole co == Nominal )
-       ; setEvBind evar (mkEvCast (ctEvTerm new_ev) (mkTcSubCo co))
+       ; MASSERT( tcCoercionRole co == ctEvRole ev )
+       ; setEvBind evar (mkEvCast (ctEvTerm new_ev)
+                           (tcDowngradeRole Representational (ctEvRole ev) co))
        ; case freshness of
             Fresh  -> continueWith new_ev
             Cached -> stopWith ev "Cached wanted" }
@@ -1723,6 +1479,7 @@
 
 rewriteEqEvidence :: CtEvidence         -- Old evidence :: olhs ~ orhs (not swapped)
                                         --              or orhs ~ olhs (swapped)
+                  -> EqRel
                   -> SwapFlag
                   -> TcType -> TcType   -- New predicate  nlhs ~ nrhs
                                         -- Should be zonked, because we use typeKind on nlhs/nrhs
@@ -1744,9 +1501,9 @@
 --      w : orhs ~ olhs = sym rhs_co ; sym w1 ; lhs_co
 --
 -- It's all a form of rewwriteEvidence, specialised for equalities
-rewriteEqEvidence old_ev swapped nlhs nrhs lhs_co rhs_co
-  | CtDerived { ctev_loc = loc } <- old_ev
-  = do { mb <- newDerived loc new_pred
+rewriteEqEvidence old_ev eq_rel swapped nlhs nrhs lhs_co rhs_co
+  | CtDerived {} <- old_ev
+  = do { mb <- newDerived loc' new_pred
        ; case mb of
            Just new_ev -> continueWith new_ev
            Nothing     -> stopWith old_ev "Cached derived" }
@@ -1756,15 +1513,16 @@
   , isTcReflCo rhs_co
   = return (ContinueWith (old_ev { ctev_pred = new_pred }))
 
-  | CtGiven { ctev_evtm = old_tm , ctev_loc = loc } <- old_ev
+  | CtGiven { ctev_evtm = old_tm } <- old_ev
   = do { let new_tm = EvCoercion (lhs_co
                                   `mkTcTransCo` maybeSym swapped (evTermCoercion old_tm)
                                   `mkTcTransCo` mkTcSymCo rhs_co)
-       ; new_ev <- newGivenEvVar loc (new_pred, new_tm)  -- See Note [Bind new Givens immediately]
+       ; new_ev <- newGivenEvVar loc' (new_pred, new_tm)
+                   -- See Note [Bind new Givens immediately]
        ; return (ContinueWith new_ev) }
 
-  | CtWanted { ctev_evar = evar, ctev_loc = loc } <- old_ev
-  = do { new_evar <- newWantedEvVarNC loc new_pred
+  | CtWanted { ctev_evar = evar } <- old_ev
+  = do { new_evar <- newWantedEvVarNC loc' new_pred
        ; let co = maybeSym swapped $
                   mkTcSymCo lhs_co
                   `mkTcTransCo` ctEvCoercion new_evar
@@ -1776,7 +1534,13 @@
   | otherwise
   = panic "rewriteEvidence"
   where
-    new_pred = mkTcEqPred nlhs nrhs
+    new_pred = mkTcEqPredRole (eqRelRole eq_rel) nlhs nrhs
+
+      -- equality is like a type class. Bumping the depth is necessary because
+      -- of recursive newtypes, where "reducing" a newtype can actually make
+      -- it bigger. See Note [Eager reflexivity check] in TcCanonical before
+      -- considering changing this behavior.
+    loc'     = bumpCtLocDepth CountConstraints (ctEvLoc old_ev)
 
 {- Note [unifyWanted and unifyDerived]
 ~~~~~~~~~~~~~~~~~~~~~~~~~~~~~~~~~~~~~~
@@ -1791,25 +1555,27 @@
 to reflect it.
 -}
 
-unifyWanted :: CtLoc -> TcType -> TcType -> TcS TcCoercion
+unifyWanted :: CtLoc -> Role -> TcType -> TcType -> TcS TcCoercion
 -- Return coercion witnessing the equality of the two types,
 -- emitting new work equalities where necessary to achieve that
 -- Very good short-cut when the two types are equal, or nearly so
 -- See Note [unifyWanted and unifyDerived]
-unifyWanted loc orig_ty1 orig_ty2
+-- The returned coercion's role matches the input parameter
+unifyWanted _   Phantom ty1      ty2      = return (mkTcPhantomCo ty1 ty2)
+unifyWanted loc role    orig_ty1 orig_ty2
   = go orig_ty1 orig_ty2
   where
     go ty1 ty2 | Just ty1' <- tcView ty1 = go ty1' ty2
     go ty1 ty2 | Just ty2' <- tcView ty2 = go ty1 ty2'
 
     go (FunTy s1 t1) (FunTy s2 t2)
-      = do { co_s <- unifyWanted loc s1 s2
-           ; co_t <- unifyWanted loc t1 t2
-           ; return (mkTcTyConAppCo Nominal funTyCon [co_s,co_t]) }
+      = do { co_s <- unifyWanted loc role s1 s2
+           ; co_t <- unifyWanted loc role t1 t2
+           ; return (mkTcTyConAppCo role funTyCon [co_s,co_t]) }
     go (TyConApp tc1 tys1) (TyConApp tc2 tys2)
       | tc1 == tc2, isDecomposableTyCon tc1, tys1 `equalLength` tys2
-      = do { cos <- zipWithM (unifyWanted loc) tys1 tys2
-           ; return (mkTcTyConAppCo Nominal tc1 cos) }
+      = do { cos <- zipWith3M (unifyWanted loc) (tyConRolesX role tc1) tys1 tys2
+           ; return (mkTcTyConAppCo role tc1 cos) }
     go (TyVarTy tv) ty2
       = do { mb_ty <- isFilledMetaTyVar_maybe tv
            ; case mb_ty of
@@ -1822,34 +1588,36 @@
                 Nothing   -> bale_out }
     go _ _ = bale_out
 
-    bale_out = do { ev <- newWantedEvVarNC loc (mkTcEqPred orig_ty1 orig_ty2)
+    bale_out = do { ev <- newWantedEvVarNC loc (mkTcEqPredRole role
+                                                  orig_ty1 orig_ty2)
                   ; emitWorkNC [ev]
                   ; return (ctEvCoercion ev) }
 
-unifyDeriveds :: CtLoc -> [TcType] -> [TcType] -> TcS ()
+unifyDeriveds :: CtLoc -> [Role] -> [TcType] -> [TcType] -> TcS ()
 -- See Note [unifyWanted and unifyDerived]
-unifyDeriveds loc tys1 tys2 = zipWithM_ (unify_derived loc) tys1 tys2
-
-unifyDerived :: CtLoc -> Pair TcType -> TcS ()
+unifyDeriveds loc roles tys1 tys2 = zipWith3M_ (unify_derived loc) roles tys1 tys2
+
+unifyDerived :: CtLoc -> Role -> Pair TcType -> TcS ()
 -- See Note [unifyWanted and unifyDerived]
-unifyDerived loc (Pair ty1 ty2) = unify_derived loc ty1 ty2
-
-unify_derived :: CtLoc -> TcType -> TcType -> TcS ()
+unifyDerived loc role (Pair ty1 ty2) = unify_derived loc role ty1 ty2
+
+unify_derived :: CtLoc -> Role -> TcType -> TcType -> TcS ()
 -- Create new Derived and put it in the work list
 -- Should do nothing if the two types are equal
 -- See Note [unifyWanted and unifyDerived]
-unify_derived loc orig_ty1 orig_ty2
+unify_derived _   Phantom _        _        = return ()
+unify_derived loc role    orig_ty1 orig_ty2
   = go orig_ty1 orig_ty2
   where
     go ty1 ty2 | Just ty1' <- tcView ty1 = go ty1' ty2
     go ty1 ty2 | Just ty2' <- tcView ty2 = go ty1 ty2'
 
     go (FunTy s1 t1) (FunTy s2 t2)
-      = do { unify_derived loc s1 s2
-           ; unify_derived loc t1 t2 }
+      = do { unify_derived loc role s1 s2
+           ; unify_derived loc role t1 t2 }
     go (TyConApp tc1 tys1) (TyConApp tc2 tys2)
       | tc1 == tc2, isDecomposableTyCon tc1, tys1 `equalLength` tys2
-      = unifyDeriveds loc tys1 tys2
+      = unifyDeriveds loc (tyConRolesX role tc1) tys1 tys2
     go (TyVarTy tv) ty2
       = do { mb_ty <- isFilledMetaTyVar_maybe tv
            ; case mb_ty of
@@ -1862,7 +1630,7 @@
                 Nothing   -> bale_out }
     go _ _ = bale_out
 
-    bale_out = emitNewDerived loc (mkTcEqPred orig_ty1 orig_ty2)
+    bale_out = emitNewDerived loc (mkTcEqPredRole role orig_ty1 orig_ty2)
 
 maybeSym :: SwapFlag -> TcCoercion -> TcCoercion
 maybeSym IsSwapped  co = mkTcSymCo co
