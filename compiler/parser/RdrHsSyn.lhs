--- conflicted
+++ resolved
@@ -5,13 +5,7 @@
 
 \begin{code}
 module RdrHsSyn (
-<<<<<<< HEAD
         extractHsTyRdrTyVars, extractHsTysRdrTyVars,
-        extractGenericPatTyVars,
-=======
-        extractHsTyRdrTyVars,
-        extractHsRhoRdrTyVars,
->>>>>>> 673b1bec
 
         mkHsOpApp,
         mkHsIntegral, mkHsFractional, mkHsIsString,
@@ -80,7 +74,7 @@
 import DynFlags
 import SrcLoc
 import OrdList          ( OrdList, fromOL )
-import Bag              ( Bag, emptyBag, consBag, foldrBag )
+import Bag              ( Bag, emptyBag, consBag )
 import Outputable
 import FastString
 import Maybes
@@ -88,7 +82,7 @@
 import Control.Applicative ((<$>))
 import Control.Monad
 import Text.ParserCombinators.ReadP as ReadP
-import Data.List        ( nub, nubBy )
+import Data.List        ( nub )
 import Data.Char
 
 #include "HsVersions.h"
@@ -149,26 +143,9 @@
       HsTyLit _                 -> acc
       HsWrapTy _ _              -> panic "extract_lty"
 
-<<<<<<< HEAD
 extract_tv :: RdrName -> [RdrName] -> [RdrName]
 extract_tv tv acc | isRdrTyVar tv = tv : acc
                   | otherwise     = acc
-
-extractGenericPatTyVars :: LHsBinds RdrName -> [Located RdrName]
--- Get the type variables out of the type patterns in a bunch of
--- possibly-generic bindings in a class declaration
-extractGenericPatTyVars binds
-  = nubBy eqLocated (foldrBag get [] binds)
-  where
-    get (L _ (FunBind { fun_matches = MatchGroup ms _ })) acc = foldr (get_m.unLoc) acc ms
-    get _                                                 acc = acc
-
-    get_m _ acc = acc
-=======
-extract_tv :: SrcSpan -> RdrName -> [Located RdrName] -> [Located RdrName]
-extract_tv loc tv acc | isRdrTyVar tv = L loc tv : acc
-                      | otherwise     = acc
->>>>>>> 673b1bec
 \end{code}
 
 
