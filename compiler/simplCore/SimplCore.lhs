%
% (c) The GRASP/AQUA Project, Glasgow University, 1992-1998
%
\section[SimplCore]{Driver for simplifying @Core@ programs}

\begin{code}
module SimplCore ( core2core, simplifyExpr ) where

#include "HsVersions.h"

import DynFlags
import CoreSyn
import CoreSubst
import HscTypes
import CSE              ( cseProgram )
import Rules            ( RuleBase, emptyRuleBase, mkRuleBase, unionRuleBase,
                          extendRuleBaseList, ruleCheckProgram, addSpecInfo, )
import PprCore          ( pprCoreBindings, pprCoreExpr )
import OccurAnal        ( occurAnalysePgm, occurAnalyseExpr )
import IdInfo
import CoreUtils        ( coreBindsSize, coreBindsStats, exprSize )
import Simplify         ( simplTopBinds, simplExpr )
import SimplUtils       ( simplEnvForGHCi, activeRule )
import SimplEnv
import SimplMonad
import CoreMonad
import qualified ErrUtils as Err
import FloatIn          ( floatInwards )
import FloatOut         ( floatOutwards )
import FamInstEnv
import Id
import BasicTypes       ( CompilerPhase(..), isDefaultInlinePragma )
import VarSet
import VarEnv
import LiberateCase     ( liberateCase )
import SAT              ( doStaticArgs )
import Specialise       ( specProgram)
import SpecConstr       ( specConstrProgram)
import DmdAnal          ( dmdAnalProgram )
import CallArity        ( callArityAnalProgram )
import WorkWrap         ( wwTopBinds )
import Vectorise        ( vectorise )
import FastString
import SrcLoc
import Util

import Maybes
import UniqSupply       ( UniqSupply, mkSplitUniqSupply, splitUniqSupply )
import Outputable
import Control.Monad

#ifdef GHCI
import Type             ( mkTyConTy )
import RdrName          ( mkRdrQual )
import OccName          ( mkVarOcc )
import PrelNames        ( pluginTyConName )
import DynamicLoading   ( forceLoadTyCon, lookupRdrNameInModuleForPlugins, getValueSafely )
import Module           ( ModuleName )
import Panic
#endif
\end{code}

%************************************************************************
%*                                                                      *
\subsection{The driver for the simplifier}
%*                                                                      *
%************************************************************************

\begin{code}
core2core :: HscEnv -> ModGuts -> IO ModGuts
core2core hsc_env guts
  = do { us <- mkSplitUniqSupply 's'
       -- make sure all plugins are loaded

       ; let builtin_passes = getCoreToDo dflags
       ;
       ; (guts2, stats) <- runCoreM hsc_env hpt_rule_base us mod $
                        do { all_passes <- addPluginPasses dflags builtin_passes
                           ; runCorePasses all_passes guts }

{--
       ; Err.dumpIfSet_dyn dflags Opt_D_dump_core_pipeline
             "Plugin information" "" -- TODO FIXME: dump plugin info
--}
       ; Err.dumpIfSet_dyn dflags Opt_D_dump_simpl_stats
             "Grand total simplifier statistics"
             (pprSimplCount stats)

       ; return guts2 }
  where
    dflags         = hsc_dflags hsc_env
    home_pkg_rules = hptRules hsc_env (dep_mods (mg_deps guts))
    hpt_rule_base  = mkRuleBase home_pkg_rules
    mod            = mg_module guts
    -- mod: get the module out of the current HscEnv so we can retrieve it from the monad.
    -- This is very convienent for the users of the monad (e.g. plugins do not have to
    -- consume the ModGuts to find the module) but somewhat ugly because mg_module may
    -- _theoretically_ be changed during the Core pipeline (it's part of ModGuts), which
    -- would mean our cached value would go out of date.
\end{code}


%************************************************************************
%*                                                                      *
           Generating the main optimisation pipeline
%*                                                                      *
%************************************************************************

\begin{code}
getCoreToDo :: DynFlags -> [CoreToDo]
getCoreToDo dflags
  = core_todo
  where
    opt_level     = optLevel           dflags
    phases        = simplPhases        dflags
    max_iter      = maxSimplIterations dflags
    rule_check    = ruleCheck          dflags
    call_arity    = gopt Opt_CallArity                    dflags
    strictness    = gopt Opt_Strictness                   dflags
    full_laziness = gopt Opt_FullLaziness                 dflags
    do_specialise = gopt Opt_Specialise                   dflags
    do_float_in   = gopt Opt_FloatIn                      dflags
    cse           = gopt Opt_CSE                          dflags
    spec_constr   = gopt Opt_SpecConstr                   dflags
    liberate_case = gopt Opt_LiberateCase                 dflags
<<<<<<< HEAD
    late_lambda_float =
      if not (gopt Opt_LLF dflags)
         || Just 0 == nonrec && Just 0 == fps_rec fps
      then Nothing else Just (nonrec, fps)
      where nonrec = lateFloatNonRecLam dflags
            fps = FinalPassSwitches
              { fps_trace          = dopt Opt_D_dump_late_float dflags
              , fps_stabilizeFirst = gopt Opt_LLF_Stabilize     dflags
              , fps_rec            = lateFloatRecLam            dflags
              , fps_absLNEVar      = gopt Opt_LLF_AbsLNE        dflags
              , fps_absUnsatVar    = gopt Opt_LLF_AbsUnsat      dflags
              , fps_absSatVar      = gopt Opt_LLF_AbsSat        dflags
              , fps_absOversatVar  = gopt Opt_LLF_AbsOversat    dflags
              , fps_createPAPs     = gopt Opt_LLF_CreatePAPs    dflags
              , fps_ifInClo        = lateFloatIfInClo           dflags
              , fps_cloGrowth      = lateFloatCloGrowth         dflags
              , fps_cloGrowthInLam = lateFloatCloGrowthInLam    dflags
              , fps_ignoreLNEClo   = gopt Opt_LLF_IgnoreLNEClo  dflags
              , fps_strictness     = gopt Opt_LLF_UseStr        dflags
              , fps_floatLNE0      = gopt Opt_LLF_FloatLNE0     dflags
              , fps_oneShot        = gopt Opt_LLF_OneShot       dflags
              , fps_leaveLNE       = gopt Opt_LLF_LeaveLNE      dflags
              }
=======
    late_dmd_anal = gopt Opt_LateDmdAnal                  dflags
>>>>>>> 1a11e9ba
    static_args   = gopt Opt_StaticArgumentTransformation dflags
    rules_on      = gopt Opt_EnableRewriteRules           dflags
    eta_expand_on = gopt Opt_DoLambdaEtaExpansion         dflags

    maybe_rule_check phase = runMaybe rule_check (CoreDoRuleCheck phase)

    maybe_strictness_before phase
      = runWhen (phase `elem` strictnessBefore dflags) CoreDoStrictness

    base_mode = SimplMode { sm_phase      = panic "base_mode"
                          , sm_names      = []
                          , sm_rules      = rules_on
                          , sm_eta_expand = eta_expand_on
                          , sm_inline     = True
                          , sm_case_case  = True }

    simpl_phase phase names iter
      = CoreDoPasses
      $   [ maybe_strictness_before phase
          , CoreDoSimplify iter
                (base_mode { sm_phase = Phase phase
                           , sm_names = names })

          , maybe_rule_check (Phase phase) ]

          -- Vectorisation can introduce a fair few common sub expressions involving
          --  DPH primitives. For example, see the Reverse test from dph-examples.
          --  We need to eliminate these common sub expressions before their definitions
          --  are inlined in phase 2. The CSE introduces lots of  v1 = v2 bindings,
          --  so we also run simpl_gently to inline them.
      ++  (if gopt Opt_Vectorise dflags && phase == 3
            then [CoreCSE, simpl_gently]
            else [])

    vectorisation
      = runWhen (gopt Opt_Vectorise dflags) $
          CoreDoPasses [ simpl_gently, CoreDoVectorisation ]

                -- By default, we have 2 phases before phase 0.

                -- Want to run with inline phase 2 after the specialiser to give
                -- maximum chance for fusion to work before we inline build/augment
                -- in phase 1.  This made a difference in 'ansi' where an
                -- overloaded function wasn't inlined till too late.

                -- Need phase 1 so that build/augment get
                -- inlined.  I found that spectral/hartel/genfft lost some useful
                -- strictness in the function sumcode' if augment is not inlined
                -- before strictness analysis runs
    simpl_phases = CoreDoPasses [ simpl_phase phase ["main"] max_iter
                                | phase <- [phases, phases-1 .. 1] ]


        -- initial simplify: mk specialiser happy: minimum effort please
    simpl_gently = CoreDoSimplify max_iter
                       (base_mode { sm_phase = InitialPhase
                                  , sm_names = ["Gentle"]
                                  , sm_rules = rules_on   -- Note [RULEs enabled in SimplGently]
                                  , sm_inline = False
                                  , sm_case_case = False })
                          -- Don't do case-of-case transformations.
                          -- This makes full laziness work better

    -- New demand analyser
    demand_analyser = (CoreDoPasses ([
                           CoreDoStrictness,
                           CoreDoWorkerWrapper,
                           simpl_phase 0 ["post-worker-wrapper"] max_iter
                           ]))

    core_todo =
     if opt_level == 0 then
       [ vectorisation
       , CoreDoSimplify max_iter
             (base_mode { sm_phase = Phase 0
                        , sm_names = ["Non-opt simplification"] })
       ]

     else {- opt_level >= 1 -} [

    -- We want to do the static argument transform before full laziness as it
    -- may expose extra opportunities to float things outwards. However, to fix
    -- up the output of the transformation we need at do at least one simplify
    -- after this before anything else
        runWhen static_args (CoreDoPasses [ simpl_gently, CoreDoStaticArgs ]),

        -- We run vectorisation here for now, but we might also try to run
        -- it later
        vectorisation,

        -- initial simplify: mk specialiser happy: minimum effort please
        simpl_gently,

        -- Specialisation is best done before full laziness
        -- so that overloaded functions have all their dictionary lambdas manifest
        runWhen do_specialise CoreDoSpecialising,

        runWhen full_laziness $
           CoreDoFloatOutwards FloatOutSwitches {
                                 floatOutLambdas   = Just 0,
                                 floatOutConstants = True,
                                 floatOutPartialApplications = False,
                                 finalPass_        = Nothing },
                -- Was: gentleFloatOutSwitches
                --
                -- I have no idea why, but not floating constants to
                -- top level is very bad in some cases.
                --
                -- Notably: p_ident in spectral/rewrite
                --          Changing from "gentle" to "constantsOnly"
                --          improved rewrite's allocation by 19%, and
                --          made 0.0% difference to any other nofib
                --          benchmark
                --
                -- Not doing floatOutPartialApplications yet, we'll do
                -- that later on when we've had a chance to get more
                -- accurate arity information.  In fact it makes no
                -- difference at all to performance if we do it here,
                -- but maybe we save some unnecessary to-and-fro in
                -- the simplifier.

        runWhen do_float_in CoreDoFloatInwards,

        simpl_phases,

                -- Phase 0: allow all Ids to be inlined now
                -- This gets foldr inlined before strictness analysis

                -- At least 3 iterations because otherwise we land up with
                -- huge dead expressions because of an infelicity in the
                -- simpifier.
                --      let k = BIG in foldr k z xs
                -- ==>  let k = BIG in letrec go = \xs -> ...(k x).... in go xs
                -- ==>  let k = BIG in letrec go = \xs -> ...(BIG x).... in go xs
                -- Don't stop now!
        simpl_phase 0 ["main"] (max max_iter 3),

        runWhen call_arity $ CoreDoPasses
            [ CoreDoCallArity
            , simpl_phase 0 ["post-call-arity"] max_iter
            ],

        runWhen strictness demand_analyser,

        runWhen full_laziness $
           CoreDoFloatOutwards FloatOutSwitches {
                                 floatOutLambdas   = floatLamArgs dflags,
                                 floatOutConstants = True,
                                 floatOutPartialApplications = True,
                                 finalPass_        = Nothing},
                -- nofib/spectral/hartel/wang doubles in speed if you
                -- do full laziness late in the day.  It only happens
                -- after fusion and other stuff, so the early pass doesn't
                -- catch it.  For the record, the redex is
                --        f_el22 (f_el21 r_midblock)


        runWhen cse CoreCSE,
                -- We want CSE to follow the final full-laziness pass, because it may
                -- succeed in commoning up things floated out by full laziness.
                -- CSE used to rely on the no-shadowing invariant, but it doesn't any more

        runWhen do_float_in CoreDoFloatInwards,

        maybe_rule_check (Phase 0),

                -- Case-liberation for -O2.  This should be after
                -- strictness analysis and the simplification which follows it.
        runWhen liberate_case (CoreDoPasses [
            CoreLiberateCase,
            simpl_phase 0 ["post-liberate-case"] max_iter
            ]),         -- Run the simplifier after LiberateCase to vastly
                        -- reduce the possiblility of shadowing
                        -- Reason: see Note [Shadowing] in SpecConstr.lhs

        runWhen spec_constr CoreDoSpecConstr,

        -- Final clean-up simplification:
        simpl_phase 0 ["final"] max_iter,

        maybe_rule_check (Phase 0),

<<<<<<< HEAD
        runMaybe late_lambda_float $ \ (nonrec, fps) -> CoreDoPasses
          [ CoreDoFloatOutwards $ FloatOutSwitches
              { floatOutLambdas             = nonrec
              , floatOutConstants           = False
              , floatOutPartialApplications = False
              , finalPass_                  = Just fps
              }
          , runWhen (gopt Opt_LLF_Simpl dflags) $ simpl_phase 0 ["post-late-float-lam"] max_iter
          ],
        -- TODO this is an experimental FloatOut pass. The intention
        -- is to use extra space on the stack for passing arguments
        -- and extra space in the TEXT section in order to avoid
        -- dynamic allocations of lambda-forms. It is hoped to
        -- supplant let-no-escape.

        -- TODO look into the comment about nofib/spectral/hartel/wang
        -- on the previous floatOut pass
=======
        -- Final clean-up simplification:
        simpl_phase 0 ["final"] max_iter,

        runWhen late_dmd_anal $ CoreDoPasses [
            CoreDoStrictness,
            CoreDoWorkerWrapper,
            simpl_phase 0 ["post-late-ww"] max_iter
          ],
>>>>>>> 1a11e9ba

        maybe_rule_check (Phase 0)
     ]
\end{code}

Loading plugins

\begin{code}
addPluginPasses :: DynFlags -> [CoreToDo] -> CoreM [CoreToDo]
#ifndef GHCI
addPluginPasses _ builtin_passes = return builtin_passes
#else
addPluginPasses dflags builtin_passes
  = do { hsc_env <- getHscEnv
       ; named_plugins <- liftIO (loadPlugins hsc_env)
       ; foldM query_plug builtin_passes named_plugins }
  where
    query_plug todos (mod_nm, plug)
       = installCoreToDos plug options todos
       where
         options = [ option | (opt_mod_nm, option) <- pluginModNameOpts dflags
                            , opt_mod_nm == mod_nm ]

loadPlugins :: HscEnv -> IO [(ModuleName, Plugin)]
loadPlugins hsc_env
  = do { let to_load = pluginModNames (hsc_dflags hsc_env)
       ; plugins <- mapM (loadPlugin hsc_env) to_load
       ; return $ to_load `zip` plugins }

loadPlugin :: HscEnv -> ModuleName -> IO Plugin
loadPlugin hsc_env mod_name
  = do { let plugin_rdr_name = mkRdrQual mod_name (mkVarOcc "plugin")
             dflags = hsc_dflags hsc_env
       ; mb_name <- lookupRdrNameInModuleForPlugins hsc_env mod_name plugin_rdr_name
       ; case mb_name of {
            Nothing ->
                throwGhcExceptionIO (CmdLineError $ showSDoc dflags $ hsep
                          [ ptext (sLit "The module"), ppr mod_name
                          , ptext (sLit "did not export the plugin name")
                          , ppr plugin_rdr_name ]) ;
            Just name ->

     do { plugin_tycon <- forceLoadTyCon hsc_env pluginTyConName
        ; mb_plugin <- getValueSafely hsc_env name (mkTyConTy plugin_tycon)
        ; case mb_plugin of
            Nothing ->
                throwGhcExceptionIO (CmdLineError $ showSDoc dflags $ hsep
                          [ ptext (sLit "The value"), ppr name
                          , ptext (sLit "did not have the type")
                          , ppr pluginTyConName, ptext (sLit "as required")])
            Just plugin -> return plugin } } }
#endif
\end{code}

%************************************************************************
%*                                                                      *
                  The CoreToDo interpreter
%*                                                                      *
%************************************************************************

\begin{code}
runCorePasses :: [CoreToDo] -> ModGuts -> CoreM ModGuts
runCorePasses passes guts
  = foldM do_pass guts passes
  where
    do_pass guts CoreDoNothing = return guts
    do_pass guts (CoreDoPasses ps) = runCorePasses ps guts
    do_pass guts pass
       = do { hsc_env <- getHscEnv
            ; let dflags = hsc_dflags hsc_env
            ; liftIO $ showPass dflags pass
            ; guts' <- doCorePass pass guts
            ; liftIO $ endPass hsc_env pass (mg_binds guts') (mg_rules guts')
            ; return guts' }

doCorePass :: CoreToDo -> ModGuts -> CoreM ModGuts
doCorePass pass@(CoreDoSimplify {})  = {-# SCC "Simplify" #-}
                                       simplifyPgm pass

doCorePass CoreCSE                   = {-# SCC "CommonSubExpr" #-}
                                       doPass cseProgram

doCorePass CoreLiberateCase          = {-# SCC "LiberateCase" #-}
                                       doPassD liberateCase

doCorePass CoreDoFloatInwards        = {-# SCC "FloatInwards" #-}
                                       doPassD floatInwards

doCorePass (CoreDoFloatOutwards f)   = {-# SCC "FloatOutwards" #-}
                                       doPassDUM (floatOutwards f)

<<<<<<< HEAD
doCorePass _     (CoreDoFloatOutwards f)   = {-# SCC "FloatOutwards" #-}
                                              doPassDUM (floatOutwards f)
=======
doCorePass CoreDoStaticArgs          = {-# SCC "StaticArgs" #-}
                                       doPassU doStaticArgs
>>>>>>> 1a11e9ba

doCorePass CoreDoCallArity           = {-# SCC "CallArity" #-}
                                       doPassD callArityAnalProgram

doCorePass CoreDoStrictness          = {-# SCC "NewStranal" #-}
                                       doPassDFM dmdAnalProgram

doCorePass CoreDoWorkerWrapper       = {-# SCC "WorkWrap" #-}
                                       doPassDFU wwTopBinds

doCorePass CoreDoSpecialising        = {-# SCC "Specialise" #-}
                                       specProgram

doCorePass CoreDoSpecConstr          = {-# SCC "SpecConstr" #-}
                                       specConstrProgram

doCorePass CoreDoVectorisation       = {-# SCC "Vectorise" #-}
                                       vectorise

doCorePass CoreDoPrintCore              = observe   printCore
doCorePass (CoreDoRuleCheck phase pat)  = ruleCheckPass phase pat
doCorePass CoreDoNothing                = return
doCorePass (CoreDoPasses passes)        = runCorePasses passes

#ifdef GHCI
doCorePass (CoreDoPluginPass _ pass) = {-# SCC "Plugin" #-} pass
#endif

doCorePass pass = pprPanic "doCorePass" (ppr pass)
\end{code}

%************************************************************************
%*                                                                      *
\subsection{Core pass combinators}
%*                                                                      *
%************************************************************************

\begin{code}
printCore :: DynFlags -> CoreProgram -> IO ()
printCore dflags binds
    = Err.dumpIfSet dflags True "Print Core" (pprCoreBindings binds)

ruleCheckPass :: CompilerPhase -> String -> ModGuts -> CoreM ModGuts
ruleCheckPass current_phase pat guts = do
    rb <- getRuleBase
    dflags <- getDynFlags
    liftIO $ Err.showPass dflags "RuleCheck"
    liftIO $ log_action dflags dflags Err.SevDump noSrcSpan defaultDumpStyle
                 (ruleCheckProgram current_phase pat rb (mg_binds guts))
    return guts


doPassDUM :: (DynFlags -> UniqSupply -> CoreProgram -> IO CoreProgram) -> ModGuts -> CoreM ModGuts
doPassDUM do_pass = doPassM $ \binds -> do
    dflags <- getDynFlags
    us     <- getUniqueSupplyM
    liftIO $ do_pass dflags us binds

doPassDM :: (DynFlags -> CoreProgram -> IO CoreProgram) -> ModGuts -> CoreM ModGuts
doPassDM do_pass = doPassDUM (\dflags -> const (do_pass dflags))

doPassD :: (DynFlags -> CoreProgram -> CoreProgram) -> ModGuts -> CoreM ModGuts
doPassD do_pass = doPassDM (\dflags -> return . do_pass dflags)

doPassDU :: (DynFlags -> UniqSupply -> CoreProgram -> CoreProgram) -> ModGuts -> CoreM ModGuts
doPassDU do_pass = doPassDUM (\dflags us -> return . do_pass dflags us)

doPassU :: (UniqSupply -> CoreProgram -> CoreProgram) -> ModGuts -> CoreM ModGuts
doPassU do_pass = doPassDU (const do_pass)

doPassDFM :: (DynFlags -> FamInstEnvs -> CoreProgram -> IO CoreProgram) -> ModGuts -> CoreM ModGuts
doPassDFM do_pass guts = do
    dflags <- getDynFlags
    p_fam_env <- getPackageFamInstEnv
    let fam_envs = (p_fam_env, mg_fam_inst_env guts)
    doPassM (liftIO . do_pass dflags fam_envs) guts

doPassDFU :: (DynFlags -> FamInstEnvs -> UniqSupply -> CoreProgram -> CoreProgram) -> ModGuts -> CoreM ModGuts
doPassDFU do_pass guts = do
    dflags <- getDynFlags
    us     <- getUniqueSupplyM
    p_fam_env <- getPackageFamInstEnv
    let fam_envs = (p_fam_env, mg_fam_inst_env guts)
    doPass (do_pass dflags fam_envs us) guts

-- Most passes return no stats and don't change rules: these combinators
-- let us lift them to the full blown ModGuts+CoreM world
doPassM :: Monad m => (CoreProgram -> m CoreProgram) -> ModGuts -> m ModGuts
doPassM bind_f guts = do
    binds' <- bind_f (mg_binds guts)
    return (guts { mg_binds = binds' })

doPass :: (CoreProgram -> CoreProgram) -> ModGuts -> CoreM ModGuts
doPass bind_f guts = return $ guts { mg_binds = bind_f (mg_binds guts) }

-- Observer passes just peek; don't modify the bindings at all
observe :: (DynFlags -> CoreProgram -> IO a) -> ModGuts -> CoreM ModGuts
observe do_pass = doPassM $ \binds -> do
    dflags <- getDynFlags
    _ <- liftIO $ do_pass dflags binds
    return binds
\end{code}


%************************************************************************
%*                                                                      *
        Gentle simplification
%*                                                                      *
%************************************************************************

\begin{code}
simplifyExpr :: DynFlags -- includes spec of what core-to-core passes to do
             -> CoreExpr
             -> IO CoreExpr
-- simplifyExpr is called by the driver to simplify an
-- expression typed in at the interactive prompt
--
-- Also used by Template Haskell
simplifyExpr dflags expr
  = do  {
        ; Err.showPass dflags "Simplify"

        ; us <-  mkSplitUniqSupply 's'

        ; let sz = exprSize expr

        ; (expr', counts) <- initSmpl dflags emptyRuleBase emptyFamInstEnvs us sz $
                                 simplExprGently (simplEnvForGHCi dflags) expr

        ; Err.dumpIfSet dflags (dopt Opt_D_dump_simpl_stats dflags)
                  "Simplifier statistics" (pprSimplCount counts)

        ; Err.dumpIfSet_dyn dflags Opt_D_dump_simpl "Simplified expression"
                        (pprCoreExpr expr')

        ; return expr'
        }

simplExprGently :: SimplEnv -> CoreExpr -> SimplM CoreExpr
-- Simplifies an expression
--      does occurrence analysis, then simplification
--      and repeats (twice currently) because one pass
--      alone leaves tons of crud.
-- Used (a) for user expressions typed in at the interactive prompt
--      (b) the LHS and RHS of a RULE
--      (c) Template Haskell splices
--
-- The name 'Gently' suggests that the SimplifierMode is SimplGently,
-- and in fact that is so.... but the 'Gently' in simplExprGently doesn't
-- enforce that; it just simplifies the expression twice

-- It's important that simplExprGently does eta reduction; see
-- Note [Simplifying the left-hand side of a RULE] above.  The
-- simplifier does indeed do eta reduction (it's in Simplify.completeLam)
-- but only if -O is on.

simplExprGently env expr = do
    expr1 <- simplExpr env (occurAnalyseExpr expr)
    simplExpr env (occurAnalyseExpr expr1)
\end{code}


%************************************************************************
%*                                                                      *
\subsection{The driver for the simplifier}
%*                                                                      *
%************************************************************************

\begin{code}
simplifyPgm :: CoreToDo -> ModGuts -> CoreM ModGuts
simplifyPgm pass guts
  = do { hsc_env <- getHscEnv
       ; us <- getUniqueSupplyM
       ; rb <- getRuleBase
       ; liftIOWithCount $
         simplifyPgmIO pass hsc_env us rb guts }

simplifyPgmIO :: CoreToDo
              -> HscEnv
              -> UniqSupply
              -> RuleBase
              -> ModGuts
              -> IO (SimplCount, ModGuts)  -- New bindings

simplifyPgmIO pass@(CoreDoSimplify max_iterations mode)
              hsc_env us hpt_rule_base
              guts@(ModGuts { mg_module = this_mod
                            , mg_binds = binds, mg_rules = rules
                            , mg_fam_inst_env = fam_inst_env })
  = do { (termination_msg, it_count, counts_out, guts')
           <- do_iteration us 1 [] binds rules

        ; Err.dumpIfSet dflags (dump_phase && dopt Opt_D_dump_simpl_stats dflags)
                  "Simplifier statistics for following pass"
                  (vcat [text termination_msg <+> text "after" <+> ppr it_count <+> text "iterations",
                         blankLine,
                         pprSimplCount counts_out])

        ; return (counts_out, guts')
    }
  where
    dflags      = hsc_dflags hsc_env
    dump_phase  = dumpSimplPhase dflags mode
    simpl_env   = mkSimplEnv mode
    active_rule = activeRule simpl_env

    do_iteration :: UniqSupply
                 -> Int          -- Counts iterations
                 -> [SimplCount] -- Counts from earlier iterations, reversed
                 -> CoreProgram  -- Bindings in
                 -> [CoreRule]   -- and orphan rules
                 -> IO (String, Int, SimplCount, ModGuts)

    do_iteration us iteration_no counts_so_far binds rules
        -- iteration_no is the number of the iteration we are
        -- about to begin, with '1' for the first
      | iteration_no > max_iterations   -- Stop if we've run out of iterations
      = WARN( debugIsOn && (max_iterations > 2)
            , hang (ptext (sLit "Simplifier bailing out after") <+> int max_iterations
                    <+> ptext (sLit "iterations")
                    <+> (brackets $ hsep $ punctuate comma $
                         map (int . simplCountN) (reverse counts_so_far)))
                 2 (ptext (sLit "Size =") <+> ppr (coreBindsStats binds)))

                -- Subtract 1 from iteration_no to get the
                -- number of iterations we actually completed
        return ( "Simplifier baled out", iteration_no - 1
               , totalise counts_so_far
               , guts { mg_binds = binds, mg_rules = rules } )

      -- Try and force thunks off the binds; significantly reduces
      -- space usage, especially with -O.  JRS, 000620.
      | let sz = coreBindsSize binds
      , sz == sz     -- Force it
      = do {
                -- Occurrence analysis
           let {   -- Note [Vectorisation declarations and occurrences]
                   -- ~~~~~~~~~~~~~~~~~~~~~~~~~~~~~~~~~~~~~~~~~~~~~~~~
                   -- During the 'InitialPhase' (i.e., before vectorisation), we need to make sure
                   -- that the right-hand sides of vectorisation declarations are taken into
                   -- account during occurrence analysis. After the 'InitialPhase', we need to ensure
                   -- that the binders representing variable vectorisation declarations are kept alive.
                   -- (In contrast to automatically vectorised variables, their unvectorised versions
                   -- don't depend on them.)
                 vectVars = mkVarSet $
                              catMaybes [ fmap snd $ lookupVarEnv (vectInfoVar (mg_vect_info guts)) bndr
                                        | Vect bndr _ <- mg_vect_decls guts]
                              ++
                              catMaybes [ fmap snd $ lookupVarEnv (vectInfoVar (mg_vect_info guts)) bndr
                                        | bndr <- bindersOfBinds binds]
                                        -- FIXME: This second comprehensions is only needed as long as we
                                        --        have vectorised bindings where we get "Could NOT call
                                        --        vectorised from original version".
              ;  (maybeVects, maybeVectVars)
                   = case sm_phase mode of
                       InitialPhase -> (mg_vect_decls guts, vectVars)
                       _            -> ([], vectVars)
               ; tagged_binds = {-# SCC "OccAnal" #-}
                     occurAnalysePgm this_mod active_rule rules maybeVects maybeVectVars binds
               } ;
           Err.dumpIfSet_dyn dflags Opt_D_dump_occur_anal "Occurrence analysis"
                     (pprCoreBindings tagged_binds);

                -- Get any new rules, and extend the rule base
                -- See Note [Overall plumbing for rules] in Rules.lhs
                -- We need to do this regularly, because simplification can
                -- poke on IdInfo thunks, which in turn brings in new rules
                -- behind the scenes.  Otherwise there's a danger we'll simply
                -- miss the rules for Ids hidden inside imported inlinings
           eps <- hscEPS hsc_env ;
           let  { rule_base1 = unionRuleBase hpt_rule_base (eps_rule_base eps)
                ; rule_base2 = extendRuleBaseList rule_base1 rules
                ; simpl_binds = {-# SCC "SimplTopBinds" #-}
                                simplTopBinds simpl_env tagged_binds
                ; fam_envs = (eps_fam_inst_env eps, fam_inst_env) } ;

                -- Simplify the program
           (env1, counts1) <- initSmpl dflags rule_base2 fam_envs us1 sz simpl_binds ;

           let  { binds1 = getFloatBinds env1
                ; rules1 = substRulesForImportedIds (mkCoreSubst (text "imp-rules") env1) rules
                } ;

                -- Stop if nothing happened; don't dump output
           if isZeroSimplCount counts1 then
                return ( "Simplifier reached fixed point", iteration_no
                       , totalise (counts1 : counts_so_far)  -- Include "free" ticks
                       , guts { mg_binds = binds1, mg_rules = rules1 } )
           else do {
                -- Short out indirections
                -- We do this *after* at least one run of the simplifier
                -- because indirection-shorting uses the export flag on *occurrences*
                -- and that isn't guaranteed to be ok until after the first run propagates
                -- stuff from the binding site to its occurrences
                --
                -- ToDo: alas, this means that indirection-shorting does not happen at all
                --       if the simplifier does nothing (not common, I know, but unsavoury)
           let { binds2 = {-# SCC "ZapInd" #-} shortOutIndirections binds1 } ;

                -- Dump the result of this iteration
           dump_end_iteration dflags iteration_no counts1 binds2 rules1 ;
           lintPassResult hsc_env pass binds2 ;

                -- Loop
           do_iteration us2 (iteration_no + 1) (counts1:counts_so_far) binds2 rules1
           } }
      | otherwise = panic "do_iteration"
      where
        (us1, us2) = splitUniqSupply us

        -- Remember the counts_so_far are reversed
        totalise :: [SimplCount] -> SimplCount
        totalise = foldr (\c acc -> acc `plusSimplCount` c)
                         (zeroSimplCount dflags)

simplifyPgmIO _ _ _ _ _ = panic "simplifyPgmIO"

-------------------
dump_end_iteration :: DynFlags -> Int
             -> SimplCount -> CoreProgram -> [CoreRule] -> IO ()
dump_end_iteration dflags iteration_no counts binds rules
  = dumpPassResult dflags mb_flag hdr pp_counts binds rules
  where
    mb_flag | dopt Opt_D_dump_simpl_iterations dflags = Just Opt_D_dump_simpl_phases
            | otherwise                               = Nothing
            -- Show details if Opt_D_dump_simpl_iterations is on

    hdr = ptext (sLit "Simplifier iteration=") <> int iteration_no
    pp_counts = vcat [ ptext (sLit "---- Simplifier counts for") <+> hdr
                     , pprSimplCount counts
                     , ptext (sLit "---- End of simplifier counts for") <+> hdr ]
\end{code}


%************************************************************************
%*                                                                      *
                Shorting out indirections
%*                                                                      *
%************************************************************************

If we have this:

        x_local = <expression>
        ...bindings...
        x_exported = x_local

where x_exported is exported, and x_local is not, then we replace it with this:

        x_exported = <expression>
        x_local = x_exported
        ...bindings...

Without this we never get rid of the x_exported = x_local thing.  This
save a gratuitous jump (from \tr{x_exported} to \tr{x_local}), and
makes strictness information propagate better.  This used to happen in
the final phase, but it's tidier to do it here.

Note [Transferring IdInfo]
~~~~~~~~~~~~~~~~~~~~~~~~~~
We want to propagage any useful IdInfo on x_local to x_exported.

STRICTNESS: if we have done strictness analysis, we want the strictness info on
x_local to transfer to x_exported.  Hence the copyIdInfo call.

RULES: we want to *add* any RULES for x_local to x_exported.


Note [Messing up the exported Id's RULES]
~~~~~~~~~~~~~~~~~~~~~~~~~~~~~~~~~~~~~~~~~~
We must be careful about discarding (obviously) or even merging the
RULES on the exported Id. The example that went bad on me at one stage
was this one:

    iterate :: (a -> a) -> a -> [a]
        [Exported]
    iterate = iterateList

    iterateFB c f x = x `c` iterateFB c f (f x)
    iterateList f x =  x : iterateList f (f x)
        [Not exported]

    {-# RULES
    "iterate"   forall f x.     iterate f x = build (\c _n -> iterateFB c f x)
    "iterateFB"                 iterateFB (:) = iterateList
     #-}

This got shorted out to:

    iterateList :: (a -> a) -> a -> [a]
    iterateList = iterate

    iterateFB c f x = x `c` iterateFB c f (f x)
    iterate f x =  x : iterate f (f x)

    {-# RULES
    "iterate"   forall f x.     iterate f x = build (\c _n -> iterateFB c f x)
    "iterateFB"                 iterateFB (:) = iterate
     #-}

And now we get an infinite loop in the rule system
        iterate f x -> build (\cn -> iterateFB c f x)
                    -> iterateFB (:) f x
                    -> iterate f x

Old "solution":
        use rule switching-off pragmas to get rid
        of iterateList in the first place

But in principle the user *might* want rules that only apply to the Id
he says.  And inline pragmas are similar
   {-# NOINLINE f #-}
   f = local
   local = <stuff>
Then we do not want to get rid of the NOINLINE.

Hence hasShortableIdinfo.


Note [Rules and indirection-zapping]
~~~~~~~~~~~~~~~~~~~~~~~~~~~~~~~~~~~~
Problem: what if x_exported has a RULE that mentions something in ...bindings...?
Then the things mentioned can be out of scope!  Solution
 a) Make sure that in this pass the usage-info from x_exported is
        available for ...bindings...
 b) If there are any such RULES, rec-ify the entire top-level.
    It'll get sorted out next time round

Other remarks
~~~~~~~~~~~~~
If more than one exported thing is equal to a local thing (i.e., the
local thing really is shared), then we do one only:
\begin{verbatim}
        x_local = ....
        x_exported1 = x_local
        x_exported2 = x_local
==>
        x_exported1 = ....

        x_exported2 = x_exported1
\end{verbatim}

We rely on prior eta reduction to simplify things like
\begin{verbatim}
        x_exported = /\ tyvars -> x_local tyvars
==>
        x_exported = x_local
\end{verbatim}
Hence,there's a possibility of leaving unchanged something like this:
\begin{verbatim}
        x_local = ....
        x_exported1 = x_local Int
\end{verbatim}
By the time we've thrown away the types in STG land this
could be eliminated.  But I don't think it's very common
and it's dangerous to do this fiddling in STG land
because we might elminate a binding that's mentioned in the
unfolding for something.

\begin{code}
type IndEnv = IdEnv Id          -- Maps local_id -> exported_id

shortOutIndirections :: CoreProgram -> CoreProgram
shortOutIndirections binds
  | isEmptyVarEnv ind_env = binds
  | no_need_to_flatten    = binds'                      -- See Note [Rules and indirect-zapping]
  | otherwise             = [Rec (flattenBinds binds')] -- for this no_need_to_flatten stuff
  where
    ind_env            = makeIndEnv binds
    exp_ids            = varSetElems ind_env    -- These exported Ids are the subjects
    exp_id_set         = mkVarSet exp_ids       -- of the indirection-elimination
    no_need_to_flatten = all (null . specInfoRules . idSpecialisation) exp_ids
    binds'             = concatMap zap binds

    zap (NonRec bndr rhs) = [NonRec b r | (b,r) <- zapPair (bndr,rhs)]
    zap (Rec pairs)       = [Rec (concatMap zapPair pairs)]

    zapPair (bndr, rhs)
        | bndr `elemVarSet` exp_id_set             = []
        | Just exp_id <- lookupVarEnv ind_env bndr = [(transferIdInfo exp_id bndr, rhs),
                                                      (bndr, Var exp_id)]
        | otherwise                                = [(bndr,rhs)]

makeIndEnv :: [CoreBind] -> IndEnv
makeIndEnv binds
  = foldr add_bind emptyVarEnv binds
  where
    add_bind :: CoreBind -> IndEnv -> IndEnv
    add_bind (NonRec exported_id rhs) env = add_pair (exported_id, rhs) env
    add_bind (Rec pairs)              env = foldr add_pair env pairs

    add_pair :: (Id,CoreExpr) -> IndEnv -> IndEnv
    add_pair (exported_id, Var local_id) env
        | shortMeOut env exported_id local_id = extendVarEnv env local_id exported_id
    add_pair _ env = env

-----------------
shortMeOut :: IndEnv -> Id -> Id -> Bool
shortMeOut ind_env exported_id local_id
-- The if-then-else stuff is just so I can get a pprTrace to see
-- how often I don't get shorting out because of IdInfo stuff
  = if isExportedId exported_id &&              -- Only if this is exported

       isLocalId local_id &&                    -- Only if this one is defined in this
                                                --      module, so that we *can* change its
                                                --      binding to be the exported thing!

       not (isExportedId local_id) &&           -- Only if this one is not itself exported,
                                                --      since the transformation will nuke it

       not (local_id `elemVarEnv` ind_env)      -- Only if not already substituted for
    then
        if hasShortableIdInfo exported_id
        then True       -- See Note [Messing up the exported Id's IdInfo]
        else WARN( True, ptext (sLit "Not shorting out:") <+> ppr exported_id )
             False
    else
        False

-----------------
hasShortableIdInfo :: Id -> Bool
-- True if there is no user-attached IdInfo on exported_id,
-- so we can safely discard it
-- See Note [Messing up the exported Id's IdInfo]
hasShortableIdInfo id
  =  isEmptySpecInfo (specInfo info)
  && isDefaultInlinePragma (inlinePragInfo info)
  && not (isStableUnfolding (unfoldingInfo info))
  where
     info = idInfo id

-----------------
transferIdInfo :: Id -> Id -> Id
-- See Note [Transferring IdInfo]
-- If we have
--      lcl_id = e; exp_id = lcl_id
-- and lcl_id has useful IdInfo, we don't want to discard it by going
--      gbl_id = e; lcl_id = gbl_id
-- Instead, transfer IdInfo from lcl_id to exp_id
-- Overwriting, rather than merging, seems to work ok.
transferIdInfo exported_id local_id
  = modifyIdInfo transfer exported_id
  where
    local_info = idInfo local_id
    transfer exp_info = exp_info `setStrictnessInfo`    strictnessInfo local_info
                                 `setUnfoldingInfo`     unfoldingInfo local_info
                                 `setInlinePragInfo`    inlinePragInfo local_info
                                 `setSpecInfo`          addSpecInfo (specInfo exp_info) new_info
    new_info = setSpecInfoHead (idName exported_id)
                               (specInfo local_info)
        -- Remember to set the function-name field of the
        -- rules as we transfer them from one function to another
\end{code}<|MERGE_RESOLUTION|>--- conflicted
+++ resolved
@@ -123,7 +123,6 @@
     cse           = gopt Opt_CSE                          dflags
     spec_constr   = gopt Opt_SpecConstr                   dflags
     liberate_case = gopt Opt_LiberateCase                 dflags
-<<<<<<< HEAD
     late_lambda_float =
       if not (gopt Opt_LLF dflags)
          || Just 0 == nonrec && Just 0 == fps_rec fps
@@ -133,7 +132,6 @@
               { fps_trace          = dopt Opt_D_dump_late_float dflags
               , fps_stabilizeFirst = gopt Opt_LLF_Stabilize     dflags
               , fps_rec            = lateFloatRecLam            dflags
-              , fps_absLNEVar      = gopt Opt_LLF_AbsLNE        dflags
               , fps_absUnsatVar    = gopt Opt_LLF_AbsUnsat      dflags
               , fps_absSatVar      = gopt Opt_LLF_AbsSat        dflags
               , fps_absOversatVar  = gopt Opt_LLF_AbsOversat    dflags
@@ -147,9 +145,8 @@
               , fps_oneShot        = gopt Opt_LLF_OneShot       dflags
               , fps_leaveLNE       = gopt Opt_LLF_LeaveLNE      dflags
               }
-=======
     late_dmd_anal = gopt Opt_LateDmdAnal                  dflags
->>>>>>> 1a11e9ba
+
     static_args   = gopt Opt_StaticArgumentTransformation dflags
     rules_on      = gopt Opt_EnableRewriteRules           dflags
     eta_expand_on = gopt Opt_DoLambdaEtaExpansion         dflags
@@ -327,12 +324,11 @@
 
         runWhen spec_constr CoreDoSpecConstr,
 
+        maybe_rule_check (Phase 0),
+
         -- Final clean-up simplification:
         simpl_phase 0 ["final"] max_iter,
 
-        maybe_rule_check (Phase 0),
-
-<<<<<<< HEAD
         runMaybe late_lambda_float $ \ (nonrec, fps) -> CoreDoPasses
           [ CoreDoFloatOutwards $ FloatOutSwitches
               { floatOutLambdas             = nonrec
@@ -343,23 +339,18 @@
           , runWhen (gopt Opt_LLF_Simpl dflags) $ simpl_phase 0 ["post-late-float-lam"] max_iter
           ],
         -- TODO this is an experimental FloatOut pass. The intention
-        -- is to use extra space on the stack for passing arguments
-        -- and extra space in the TEXT section in order to avoid
-        -- dynamic allocations of lambda-forms. It is hoped to
-        -- supplant let-no-escape.
+        -- is to use extra space on the stack (for passing arguments)
+        -- and in the TEXT section in order to avoid dynamic
+        -- allocations of lambda-forms.
 
         -- TODO look into the comment about nofib/spectral/hartel/wang
         -- on the previous floatOut pass
-=======
-        -- Final clean-up simplification:
-        simpl_phase 0 ["final"] max_iter,
 
         runWhen late_dmd_anal $ CoreDoPasses [
             CoreDoStrictness,
             CoreDoWorkerWrapper,
             simpl_phase 0 ["post-late-ww"] max_iter
           ],
->>>>>>> 1a11e9ba
 
         maybe_rule_check (Phase 0)
      ]
@@ -451,13 +442,8 @@
 doCorePass (CoreDoFloatOutwards f)   = {-# SCC "FloatOutwards" #-}
                                        doPassDUM (floatOutwards f)
 
-<<<<<<< HEAD
-doCorePass _     (CoreDoFloatOutwards f)   = {-# SCC "FloatOutwards" #-}
-                                              doPassDUM (floatOutwards f)
-=======
 doCorePass CoreDoStaticArgs          = {-# SCC "StaticArgs" #-}
                                        doPassU doStaticArgs
->>>>>>> 1a11e9ba
 
 doCorePass CoreDoCallArity           = {-# SCC "CallArity" #-}
                                        doPassD callArityAnalProgram
